--- conflicted
+++ resolved
@@ -1,8 +1,5 @@
 <?php $TRANSLATIONS = array(
-<<<<<<< HEAD
-=======
 "Not all calendars are completely cached" => "Ikke alle kalendere er fuldstændig cached",
->>>>>>> 46d6fd15
 "No calendars found." => "Der blev ikke fundet nogen kalendere.",
 "No events found." => "Der blev ikke fundet nogen begivenheder.",
 "Wrong calendar" => "Forkert kalender",
@@ -14,16 +11,12 @@
 "Timezone changed" => "Tidszone ændret",
 "Invalid request" => "Ugyldig forespørgsel",
 "Calendar" => "Kalender",
-<<<<<<< HEAD
-"MMM d[ yyyy]{ '&#8212;'[ MMM] d yyyy}" => "MMM d[ åååå]{ '&#8212;'[ MMM] d åååå}",
-=======
 "ddd" => "ddd",
 "ddd M/d" => "ddd M/d",
 "dddd M/d" => "dddd M/d",
 "MMMM yyyy" => "MMMM åååå",
 "MMM d[ yyyy]{ '&#8212;'[ MMM] d yyyy}" => "MMM d[ åååå]{ '&#8212;'[ MMM] d åååå}",
 "dddd, MMM d, yyyy" => "dddd, MMM d, åååå",
->>>>>>> 46d6fd15
 "Birthday" => "Fødselsdag",
 "Business" => "Forretning",
 "Call" => "Ring",
@@ -39,13 +32,9 @@
 "Projects" => "Projekter",
 "Questions" => "Spørgsmål",
 "Work" => "Arbejde",
-<<<<<<< HEAD
-"unnamed" => "unavngivet",
-=======
 "by" => "af",
 "unnamed" => "unavngivet",
 "New Calendar" => "Ny Kalender",
->>>>>>> 46d6fd15
 "Does not repeat" => "Gentages ikke",
 "Daily" => "Daglig",
 "Weekly" => "Ugentlig",
@@ -122,13 +111,7 @@
 "Month" => "Måned",
 "List" => "Liste",
 "Today" => "I dag",
-<<<<<<< HEAD
-"Calendars" => "Kalendere",
-"There was a fail, while parsing the file." => "Der opstod en fejl under gennemlæsning af filen.",
-"Choose active calendars" => "Vælg aktive kalendere",
-=======
 "Settings" => "Indstillinger",
->>>>>>> 46d6fd15
 "Your calendars" => "Dine kalendere",
 "CalDav Link" => "CalDav-link",
 "Shared calendars" => "Delte kalendere",
@@ -183,30 +166,21 @@
 "Name of new calendar" => "Navn på ny kalender",
 "A Calendar with this name already exists. If you continue anyhow, these calendars will be merged." => "En kalender med dette navn findes allerede. Hvis du fortsætter alligevel, vil disse kalendere blive sammenlagt.",
 "Import" => "Importer",
+"Importing calendar" => "Importerer kalender",
+"Calendar imported successfully" => "Kalender importeret korrekt",
 "Close Dialog" => "Luk dialog",
 "Create a new event" => "Opret en ny begivenhed",
 "View an event" => "Vis en begivenhed",
 "No categories selected" => "Ingen categorier valgt",
-<<<<<<< HEAD
-"Select category" => "Vælg kategori",
-"of" => "fra",
-"at" => "kl.",
-=======
 "of" => "fra",
 "at" => "kl.",
 "General" => "Generel",
->>>>>>> 46d6fd15
 "Timezone" => "Tidszone",
 "Update timezone automatically" => "Opdater tidszone automatisk",
 "24h" => "24T",
 "12h" => "12T",
-<<<<<<< HEAD
-"First day of the week" => "Ugens første dag",
-"Calendar CalDAV syncing address:" => "Synkroniseringsadresse til CalDAV:",
-=======
 "more info" => "flere oplysninger",
 "iOS/OS X" => "iOS/OS X",
->>>>>>> 46d6fd15
 "Users" => "Brugere",
 "select users" => "Vælg brugere",
 "Editable" => "Redigerbar",
