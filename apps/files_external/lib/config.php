--- conflicted
+++ resolved
@@ -38,82 +38,20 @@
 	* @return array
 	*/
 	public static function getBackends() {
-<<<<<<< HEAD
-		return array(
-			'\OC\Files\Storage\Local' => array(
-				'backend' => 'Local',
-				'configuration' => array(
-					'datadir' => 'Location')),
-			'\OC\Files\Storage\AmazonS3' => array(
-				'backend' => 'Amazon S3',
-				'configuration' => array(
-					'key' => 'Key',
-					'secret' => '*Secret',
-					'bucket' => 'Bucket')),
-			'\OC\Files\Storage\Dropbox' => array(
-				'backend' => 'Dropbox',
-				'configuration' => array(
-					'configured' => '#configured',
-					'app_key' => 'App key',
-					'app_secret' => 'App secret',
-					'token' => '#token',
-					'token_secret' => '#token_secret'),
-				'custom' => 'dropbox'),
-			'\OC\Files\Storage\FTP' => array(
-				'backend' => 'FTP', 
-				'configuration' => array(
-					'host' => 'URL', 
-					'user' => 'Username',
-					'password' => '*Password',
-					'root' => '&Root',
-					'secure' => '!Secure ftps://')),
-			'\OC\Files\Storage\Google' => array(
-				'backend' => 'Google Drive',
-				'configuration' => array(
-					'configured' => '#configured', 
-					'token' => '#token',
-					'token_secret' => '#token secret'),
-				'custom' => 'google'),
-			'\OC\Files\Storage\SWIFT' => array(
-				'backend' => 'OpenStack Swift',
-				'configuration' => array(
-					'host' => 'URL', 
-					'user' => 'Username',
-					'token' => '*Token',
-					'root' => '&Root', 
-					'secure' => '!Secure ftps://')),
-			'\OC\Files\Storage\SMB' => array(
-				'backend' => 'SMB', 
-				'configuration' => array(
-					'host' => 'URL', 
-					'user' => 'Username',
-					'password' => '*Password',
-					'share' => 'Share',
-					'root' => '&Root')),
-			'\OC\Files\Storage\DAV' => array(
-				'backend' => 'WebDAV',
-				'configuration' => array(
-					'host' => 'URL', 
-					'user' => 'Username',
-					'password' => '*Password', 
-					'root' => '&Root', 
-					'secure' => '!Secure https://'))
-		);
-=======
 		
-		$backends['OC_Filestorage_Local']=array(
+		$backends['\OC\Files\Storage\Local']=array(
 				'backend' => 'Local',
 				'configuration' => array(
 					'datadir' => 'Location'));
 
-		$backends['OC_Filestorage_AmazonS3']=array(
+		$backends['\OC\Files\Storage\AmazonS3']=array(
 			'backend' => 'Amazon S3',
 			'configuration' => array(
 				'key' => 'Key',
 				'secret' => '*Secret',
 				'bucket' => 'Bucket'));
 
-		$backends['OC_Filestorage_Dropbox']=array(
+		$backends['\OC\Files\Storage\Dropbox']=array(
 			'backend' => 'Dropbox',
 			'configuration' => array(
 				'configured' => '#configured',
@@ -123,7 +61,7 @@
 				'token_secret' => '#token_secret'),
 				'custom' => 'dropbox');
 
-		if(OC_Mount_Config::checkphpftp()) $backends['OC_Filestorage_FTP']=array(
+		if(OC_Mount_Config::checkphpftp()) $backends['\OC\Files\Storage\FTP']=array(
 			'backend' => 'FTP',
 			'configuration' => array(
 				'host' => 'URL',
@@ -132,7 +70,7 @@
 				'root' => '&Root',
 				'secure' => '!Secure ftps://'));
 
-		$backends['OC_Filestorage_Google']=array(
+		$backends['\OC\Files\Storage\Google']=array(
 			'backend' => 'Google Drive',
 			'configuration' => array(
 				'configured' => '#configured',
@@ -140,7 +78,7 @@
 				'token_secret' => '#token secret'),
 				'custom' => 'google');
 		
-		$backends['OC_Filestorage_SWIFT']=array(
+		$backends['\OC\Files\Storage\SWIFT']=array(
 			'backend' => 'OpenStack Swift',
 			'configuration' => array(
 				'host' => 'URL',
@@ -149,7 +87,7 @@
 				'root' => '&Root',
 				'secure' => '!Secure ftps://'));
 							
-		if(OC_Mount_Config::checksmbclient()) $backends['OC_Filestorage_SMB']=array(
+		if(OC_Mount_Config::checksmbclient()) $backends['\OC\Files\Storage\SMB']=array(
 			'backend' => 'SMB / CIFS',
 			'configuration' => array(
 				'host' => 'URL',
@@ -158,7 +96,7 @@
 				'share' => 'Share',
 				'root' => '&Root'));
 				
-		$backends['OC_Filestorage_DAV']=array(
+		$backends['\OC\Files\Storage\DAV']=array(
 			'backend' => 'ownCloud / WebDAV',
 			'configuration' => array(
 				'host' => 'URL',
@@ -168,7 +106,6 @@
 				'secure' => '!Secure https://'));	
 
 		return($backends);
->>>>>>> 6ff38624
 	}
 
 	/**
