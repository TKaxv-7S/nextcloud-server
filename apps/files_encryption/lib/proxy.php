--- conflicted
+++ resolved
@@ -36,7 +36,7 @@
 	 */
 	private static function shouldEncrypt($path) {
 		if(is_null(self::$enableEncryption)) {
-			self::$enableEncryption=(OCP\Config::getAppValue('files_encryption', 'enable_encryption', 'true')=='true');
+			self::$enableEncryption=(OCP\Config::getAppValue('files_encryption','enable_encryption','true')=='true');
 		}
 		if(!self::$enableEncryption) {
 			return false;
@@ -59,11 +59,7 @@
 	 * @return bool
 	 */
 	private static function isEncrypted($path) {
-<<<<<<< HEAD
-		$metadata=\OC\Files\Filesystem::getFileInfo($path,'');
-=======
-		$metadata=OC_FileCache_Cached::get($path, '');
->>>>>>> 555dd5c2
+		$metadata=\OC\Files\Filesystem::getFileInfo($path, '');
 		return isset($metadata['encrypted']) and (bool)$metadata['encrypted'];
 	}
 
@@ -72,24 +68,15 @@
 			if (!is_resource($data)) {//stream put contents should have been converter to fopen
 				$size=strlen($data);
 				$data=OC_Crypt::blockEncrypt($data);
-<<<<<<< HEAD
-				\OC\Files\Filesystem::putFileInfo($path, array('encrypted'=>true,'size'=>$size),'');
-=======
-				OC_FileCache::put($path, array('encrypted'=>true,'size'=>$size), '');
->>>>>>> 555dd5c2
+				\OC\Files\Filesystem::putFileInfo($path, array('encrypted'=>true, 'size'=>$size), '');
 			}
 		}
 	}
 
-	public function postFile_get_contents($path, $data) {
+	public function postFile_get_contents($path,$data) {
 		if(self::isEncrypted($path)) {
-<<<<<<< HEAD
-			$cached=\OC\Files\Filesystem::getFileInfo($path,'');
-			$data=OC_Crypt::blockDecrypt($data,'',$cached['size']);
-=======
-			$cached=OC_FileCache_Cached::get($path, '');
+			$cached=\OC\Files\Filesystem::getFileInfo($path, '');
 			$data=OC_Crypt::blockDecrypt($data, '', $cached['size']);
->>>>>>> 555dd5c2
 		}
 		return $data;
 	}
@@ -101,56 +88,40 @@
 		$meta=stream_get_meta_data($result);
 		if(self::isEncrypted($path)) {
 			fclose($result);
-			$result=fopen('crypt://'.$path, $meta['mode']);
+			$result=fopen('crypt://'.$path,$meta['mode']);
 		}elseif(self::shouldEncrypt($path) and $meta['mode']!='r' and $meta['mode']!='rb') {
-			if(\OC\Files\Filesystem::file_exists($path) and \OC\Files\Filesystem::filesize($path)>0) {
+			if(OC_Filesystem::file_exists($path) and OC_Filesystem::filesize($path)>0) {
 				//first encrypt the target file so we don't end up with a half encrypted file
-<<<<<<< HEAD
-				OCP\Util::writeLog('files_encryption','Decrypting '.$path.' before writing',OCP\Util::DEBUG);
+				OCP\Util::writeLog('files_encryption', 'Decrypting ' . $path . ' before writing', OCP\Util::DEBUG);
 				$tmp=fopen('php://temp', 'w+');
 				OCP\Files::streamCopy($result,$tmp);
 				fclose($result);
-				\OC\Files\Filesystem::file_put_contents($path,$tmp);
-=======
-				OCP\Util::writeLog('files_encryption','Decrypting '.$path.' before writing', OCP\Util::DEBUG);
-				$tmp=fopen('php://temp');
-				OCP\Files::streamCopy($result, $tmp);
-				fclose($result);
-				OC_Filesystem::file_put_contents($path, $tmp);
->>>>>>> 555dd5c2
+				\OC\Files\Filesystem::file_put_contents($path, $tmp);
 				fclose($tmp);
 			}
-			$result=fopen('crypt://'.$path, $meta['mode']);
+			$result=fopen('crypt://'.$path,$meta['mode']);
 		}
 		return $result;
 	}
 
-	public function postGetMimeType($path, $mime) {
+	public function postGetMimeType($path,$mime) {
 		if(self::isEncrypted($path)) {
-			$mime=OCP\Files::getMimeType('crypt://'.$path, 'w');
+			$mime=OCP\Files::getMimeType('crypt://'.$path,'w');
 		}
 		return $mime;
 	}
 
-	public function postStat($path, $data) {
+	public function postStat($path,$data) {
 		if(self::isEncrypted($path)) {
-<<<<<<< HEAD
-			$cached=\OC\Files\Filesystem::getFileInfo($path,'');
-=======
-			$cached=OC_FileCache_Cached::get($path, '');
->>>>>>> 555dd5c2
+			$cached=\OC\Files\Filesystem::getFileInfo($path, '');
 			$data['size']=$cached['size'];
 		}
 		return $data;
 	}
 
-	public function postFileSize($path, $size) {
+	public function postFileSize($path,$size) {
 		if(self::isEncrypted($path)) {
-<<<<<<< HEAD
-			$cached=\OC\Files\Filesystem::getFileInfo($path,'');
-=======
-			$cached=OC_FileCache_Cached::get($path, '');
->>>>>>> 555dd5c2
+			$cached=\OC\Files\Filesystem::getFileInfo($path, '');
 			return  $cached['size'];
 		}else{
 			return $size;
