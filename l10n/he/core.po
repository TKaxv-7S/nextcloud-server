--- conflicted
+++ resolved
@@ -6,20 +6,14 @@
 # Dovix Dovix <dovix2003@gmail.com>, 2012.
 #   <ido.parag@gmail.com>, 2012.
 #   <tomerc+transifex.net@gmail.com>, 2011.
-# Yaron Shahrabani <sh.yaron@gmail.com>, 2011, 2012.
+# Yaron Shahrabani <sh.yaron@gmail.com>, 2011-2012.
 msgid ""
 msgstr ""
 "Project-Id-Version: ownCloud\n"
 "Report-Msgid-Bugs-To: http://bugs.owncloud.org/\n"
-<<<<<<< HEAD
-"POT-Creation-Date: 2012-10-16 02:04+0200\n"
-"PO-Revision-Date: 2012-10-16 00:05+0000\n"
-"Last-Translator: I Robot <thomas.mueller@tmit.eu>\n"
-=======
-"POT-Creation-Date: 2012-11-16 00:02+0100\n"
-"PO-Revision-Date: 2012-11-14 23:13+0000\n"
-"Last-Translator: I Robot <owncloud-bot@tmit.eu>\n"
->>>>>>> d1c0f2a7
+"POT-Creation-Date: 2012-12-02 00:02+0100\n"
+"PO-Revision-Date: 2012-12-01 06:47+0000\n"
+"Last-Translator: Yaron Shahrabani <sh.yaron@gmail.com>\n"
 "Language-Team: Hebrew (http://www.transifex.com/projects/p/owncloud/language/he/)\n"
 "MIME-Version: 1.0\n"
 "Content-Type: text/plain; charset=UTF-8\n"
@@ -29,7 +23,7 @@
 
 #: ajax/vcategories/add.php:26 ajax/vcategories/edit.php:25
 msgid "Category type not provided."
-msgstr ""
+msgstr "סוג הקטגוריה לא סופק."
 
 #: ajax/vcategories/add.php:30
 msgid "No category to add?"
@@ -39,142 +33,22 @@
 msgid "This category already exists: "
 msgstr "קטגוריה זאת כבר קיימת: "
 
-<<<<<<< HEAD
-#: js/js.js:238 templates/layout.user.php:49 templates/layout.user.php:50
-msgid "Settings"
-msgstr "הגדרות"
-
-#: js/js.js:670
-msgid "January"
-msgstr "ינואר"
-
-#: js/js.js:670
-msgid "February"
-msgstr "פברואר"
-
-#: js/js.js:670
-msgid "March"
-msgstr "מרץ"
-
-#: js/js.js:670
-msgid "April"
-msgstr "אפריל"
-
-#: js/js.js:670
-msgid "May"
-msgstr "מאי"
-
-#: js/js.js:670
-msgid "June"
-msgstr "יוני"
-
-#: js/js.js:671
-msgid "July"
-msgstr "יולי"
-
-#: js/js.js:671
-msgid "August"
-msgstr "אוגוסט"
-
-#: js/js.js:671
-msgid "September"
-msgstr "ספטמבר"
-
-#: js/js.js:671
-msgid "October"
-msgstr "אוקטובר"
-
-#: js/js.js:671
-msgid "November"
-msgstr "נובמבר"
-
-#: js/js.js:671
-msgid "December"
-msgstr "דצמבר"
-
-#: js/oc-dialogs.js:123
-msgid "Choose"
-msgstr ""
-
-#: js/oc-dialogs.js:143 js/oc-dialogs.js:163
-msgid "Cancel"
-msgstr "ביטול"
-
-#: js/oc-dialogs.js:159
-msgid "No"
-msgstr "לא"
-
-#: js/oc-dialogs.js:160
-msgid "Yes"
-msgstr "כן"
-
-#: js/oc-dialogs.js:177
-msgid "Ok"
-msgstr "בסדר"
-
-#: js/oc-vcategories.js:68
-msgid "No categories selected for deletion."
-msgstr "לא נבחרו קטגוריות למחיקה"
-
-#: js/oc-vcategories.js:68 js/share.js:114 js/share.js:121 js/share.js:497
-#: js/share.js:509
-msgid "Error"
-msgstr "שגיאה"
-
-#: js/share.js:103
-msgid "Error while sharing"
-msgstr ""
-
-#: js/share.js:114
-msgid "Error while unsharing"
-msgstr ""
-
-#: js/share.js:121
-msgid "Error while changing permissions"
-msgstr ""
-
-#: js/share.js:130
-msgid "Shared with you and the group"
-msgstr ""
-
-#: js/share.js:130
-msgid "by"
-msgstr ""
-
-#: js/share.js:132
-msgid "Shared with you by"
-msgstr ""
-
-#: js/share.js:137
-msgid "Share with"
-msgstr ""
-
-#: js/share.js:142
-msgid "Share with link"
-msgstr ""
-
-#: js/share.js:143
-msgid "Password protect"
-msgstr ""
-
-#: js/share.js:147 templates/installation.php:42 templates/login.php:24
-=======
 #: ajax/vcategories/addToFavorites.php:26 ajax/vcategories/delete.php:27
 #: ajax/vcategories/favorites.php:24
 #: ajax/vcategories/removeFromFavorites.php:26
 msgid "Object type not provided."
-msgstr ""
+msgstr "סוג הפריט לא סופק."
 
 #: ajax/vcategories/addToFavorites.php:30
 #: ajax/vcategories/removeFromFavorites.php:30
 #, php-format
 msgid "%s ID not provided."
-msgstr ""
+msgstr "מזהה %s לא סופק."
 
 #: ajax/vcategories/addToFavorites.php:35
 #, php-format
 msgid "Error adding %s to favorites."
-msgstr ""
+msgstr "אירעה שגיאה בעת הוספת %s למועדפים."
 
 #: ajax/vcategories/delete.php:35 js/oc-vcategories.js:136
 msgid "No categories selected for deletion."
@@ -183,67 +57,67 @@
 #: ajax/vcategories/removeFromFavorites.php:35
 #, php-format
 msgid "Error removing %s from favorites."
-msgstr ""
-
-#: js/js.js:243 templates/layout.user.php:59 templates/layout.user.php:60
+msgstr "שגיאה בהסרת %s מהמועדפים."
+
+#: js/js.js:259 templates/layout.user.php:60 templates/layout.user.php:61
 msgid "Settings"
 msgstr "הגדרות"
 
-#: js/js.js:688
+#: js/js.js:704
 msgid "seconds ago"
 msgstr "שניות"
 
-#: js/js.js:689
+#: js/js.js:705
 msgid "1 minute ago"
 msgstr "לפני דקה אחת"
 
-#: js/js.js:690
+#: js/js.js:706
 msgid "{minutes} minutes ago"
-msgstr ""
-
-#: js/js.js:691
+msgstr "לפני {minutes} דקות"
+
+#: js/js.js:707
 msgid "1 hour ago"
-msgstr ""
-
-#: js/js.js:692
+msgstr "לפני שעה"
+
+#: js/js.js:708
 msgid "{hours} hours ago"
-msgstr ""
-
-#: js/js.js:693
+msgstr "לפני {hours} שעות"
+
+#: js/js.js:709
 msgid "today"
 msgstr "היום"
 
-#: js/js.js:694
+#: js/js.js:710
 msgid "yesterday"
 msgstr "אתמול"
 
-#: js/js.js:695
+#: js/js.js:711
 msgid "{days} days ago"
-msgstr ""
-
-#: js/js.js:696
+msgstr "לפני {days} ימים"
+
+#: js/js.js:712
 msgid "last month"
 msgstr "חודש שעבר"
 
-#: js/js.js:697
+#: js/js.js:713
 msgid "{months} months ago"
-msgstr ""
-
-#: js/js.js:698
+msgstr "לפני {months} חודשים"
+
+#: js/js.js:714
 msgid "months ago"
 msgstr "חודשים"
 
-#: js/js.js:699
+#: js/js.js:715
 msgid "last year"
 msgstr "שנה שעברה"
 
-#: js/js.js:700
+#: js/js.js:716
 msgid "years ago"
 msgstr "שנים"
 
 #: js/oc-dialogs.js:126
 msgid "Choose"
-msgstr ""
+msgstr "בחירה"
 
 #: js/oc-dialogs.js:146 js/oc-dialogs.js:166
 msgid "Cancel"
@@ -264,154 +138,82 @@
 #: js/oc-vcategories.js:5 js/oc-vcategories.js:85 js/oc-vcategories.js:102
 #: js/oc-vcategories.js:117 js/oc-vcategories.js:132 js/oc-vcategories.js:162
 msgid "The object type is not specified."
-msgstr ""
+msgstr "סוג הפריט לא צוין."
 
 #: js/oc-vcategories.js:95 js/oc-vcategories.js:125 js/oc-vcategories.js:136
-#: js/oc-vcategories.js:195 js/share.js:135 js/share.js:142 js/share.js:525
-#: js/share.js:537
+#: js/oc-vcategories.js:195 js/share.js:135 js/share.js:142 js/share.js:533
+#: js/share.js:545
 msgid "Error"
 msgstr "שגיאה"
 
 #: js/oc-vcategories.js:179
 msgid "The app name is not specified."
-msgstr ""
+msgstr "שם היישום לא צוין."
 
 #: js/oc-vcategories.js:194
 msgid "The required file {file} is not installed!"
-msgstr ""
+msgstr "הקובץ הנדרש {file} אינו מותקן!"
 
 #: js/share.js:124
 msgid "Error while sharing"
-msgstr ""
+msgstr "שגיאה במהלך השיתוף"
 
 #: js/share.js:135
 msgid "Error while unsharing"
-msgstr ""
+msgstr "שגיאה במהלך ביטול השיתוף"
 
 #: js/share.js:142
 msgid "Error while changing permissions"
-msgstr ""
+msgstr "שגיאה במהלך שינוי ההגדרות"
 
 #: js/share.js:151
 msgid "Shared with you and the group {group} by {owner}"
-msgstr ""
+msgstr "שותף אתך ועם הקבוצה {group} שבבעלות {owner}"
 
 #: js/share.js:153
 msgid "Shared with you by {owner}"
-msgstr ""
+msgstr "שותף אתך על ידי {owner}"
 
 #: js/share.js:158
 msgid "Share with"
-msgstr ""
+msgstr "שיתוף עם"
 
 #: js/share.js:163
 msgid "Share with link"
-msgstr ""
+msgstr "שיתוף עם קישור"
 
 #: js/share.js:164
 msgid "Password protect"
-msgstr ""
+msgstr "הגנה בססמה"
 
 #: js/share.js:168 templates/installation.php:42 templates/login.php:24
->>>>>>> d1c0f2a7
 #: templates/verify.php:13
 msgid "Password"
 msgstr "ססמה"
 
-<<<<<<< HEAD
-#: js/share.js:152
-msgid "Set expiration date"
-msgstr ""
-
-#: js/share.js:153
-msgid "Expiration date"
-msgstr ""
-
-#: js/share.js:185
-msgid "Share via email:"
-msgstr ""
-
-#: js/share.js:187
-msgid "No people found"
-msgstr ""
-
-#: js/share.js:214
-msgid "Resharing is not allowed"
-msgstr ""
-
-#: js/share.js:250
-msgid "Shared in"
-msgstr ""
-
-#: js/share.js:250
-msgid "with"
-msgstr ""
-
-#: js/share.js:271
-msgid "Unshare"
-msgstr ""
-
-#: js/share.js:283
-msgid "can edit"
-msgstr ""
-
-#: js/share.js:285
-msgid "access control"
-msgstr ""
-
-#: js/share.js:288
-msgid "create"
-msgstr ""
-
-#: js/share.js:291
-msgid "update"
-msgstr ""
-
-#: js/share.js:294
-msgid "delete"
-msgstr ""
-
-#: js/share.js:297
-msgid "share"
-msgstr ""
-
-#: js/share.js:322 js/share.js:484
-msgid "Password protected"
-msgstr ""
-
-#: js/share.js:497
-msgid "Error unsetting expiration date"
-msgstr ""
-
-#: js/share.js:509
-msgid "Error setting expiration date"
-msgstr ""
-
-#: lostpassword/index.php:26
-=======
 #: js/share.js:173
 msgid "Set expiration date"
-msgstr ""
+msgstr "הגדרת תאריך תפוגה"
 
 #: js/share.js:174
 msgid "Expiration date"
-msgstr ""
+msgstr "תאריך התפוגה"
 
 #: js/share.js:206
 msgid "Share via email:"
-msgstr ""
+msgstr "שיתוף באמצעות דוא״ל:"
 
 #: js/share.js:208
 msgid "No people found"
-msgstr ""
+msgstr "לא נמצאו אנשים"
 
 #: js/share.js:235
 msgid "Resharing is not allowed"
-msgstr ""
+msgstr "אסור לעשות שיתוף מחדש"
 
 #: js/share.js:271
 msgid "Shared in {item} with {user}"
-msgstr ""
+msgstr "שותף תחת {item} עם {user}"
 
 #: js/share.js:292
 msgid "Unshare"
@@ -419,42 +221,41 @@
 
 #: js/share.js:304
 msgid "can edit"
-msgstr ""
+msgstr "ניתן לערוך"
 
 #: js/share.js:306
 msgid "access control"
-msgstr ""
+msgstr "בקרת גישה"
 
 #: js/share.js:309
 msgid "create"
-msgstr ""
+msgstr "יצירה"
 
 #: js/share.js:312
 msgid "update"
-msgstr ""
+msgstr "עדכון"
 
 #: js/share.js:315
 msgid "delete"
-msgstr ""
+msgstr "מחיקה"
 
 #: js/share.js:318
 msgid "share"
-msgstr ""
-
-#: js/share.js:343 js/share.js:512 js/share.js:514
+msgstr "שיתוף"
+
+#: js/share.js:349 js/share.js:520 js/share.js:522
 msgid "Password protected"
-msgstr ""
-
-#: js/share.js:525
+msgstr "מוגן בססמה"
+
+#: js/share.js:533
 msgid "Error unsetting expiration date"
-msgstr ""
-
-#: js/share.js:537
+msgstr "אירעה שגיאה בביטול תאריך התפוגה"
+
+#: js/share.js:545
 msgid "Error setting expiration date"
-msgstr ""
+msgstr "אירעה שגיאה בעת הגדרת תאריך התפוגה"
 
 #: lostpassword/controller.php:47
->>>>>>> d1c0f2a7
 msgid "ownCloud password reset"
 msgstr "איפוס הססמה של ownCloud"
 
@@ -468,11 +269,11 @@
 
 #: lostpassword/templates/lostpassword.php:5
 msgid "Reset email send."
-msgstr ""
+msgstr "איפוס שליחת דוא״ל."
 
 #: lostpassword/templates/lostpassword.php:8
 msgid "Request failed!"
-msgstr ""
+msgstr "הבקשה נכשלה!"
 
 #: lostpassword/templates/lostpassword.php:11 templates/installation.php:38
 #: templates/login.php:20
@@ -537,19 +338,19 @@
 
 #: templates/installation.php:23 templates/installation.php:31
 msgid "Security Warning"
-msgstr ""
+msgstr "אזהרת אבטחה"
 
 #: templates/installation.php:24
 msgid ""
 "No secure random number generator is available, please enable the PHP "
 "OpenSSL extension."
-msgstr ""
+msgstr "אין מחולל מספרים אקראיים מאובטח, נא להפעיל את ההרחבה OpenSSL ב־PHP."
 
 #: templates/installation.php:26
 msgid ""
 "Without a secure random number generator an attacker may be able to predict "
 "password reset tokens and take over your account."
-msgstr ""
+msgstr "ללא מחולל מספרים אקראיים מאובטח תוקף יכול לנבא את מחרוזות איפוס הססמה ולהשתלט על החשבון שלך."
 
 #: templates/installation.php:32
 msgid ""
@@ -558,7 +359,7 @@
 "strongly suggest that you configure your webserver in a way that the data "
 "directory is no longer accessible or you move the data directory outside the"
 " webserver document root."
-msgstr ""
+msgstr "יתכן שתיקיית הנתונים והקבצים שלך נגישים דרך האינטרנט. קובץ ה־‎.htaccess שמסופק על ידי ownCloud כנראה אינו עובד. אנו ממליצים בחום להגדיר את שרת האינטרנט שלך בדרך שבה תיקיית הנתונים לא תהיה זמינה עוד או להעביר את תיקיית הנתונים מחוץ לספריית העל של שרת האינטרנט."
 
 #: templates/installation.php:36
 msgid "Create an <strong>admin account</strong>"
@@ -605,111 +406,103 @@
 msgid "Finish setup"
 msgstr "סיום התקנה"
 
-<<<<<<< HEAD
-#: templates/layout.guest.php:38
+#: templates/layout.guest.php:16 templates/layout.user.php:17
+msgid "Sunday"
+msgstr "יום ראשון"
+
+#: templates/layout.guest.php:16 templates/layout.user.php:17
+msgid "Monday"
+msgstr "יום שני"
+
+#: templates/layout.guest.php:16 templates/layout.user.php:17
+msgid "Tuesday"
+msgstr "יום שלישי"
+
+#: templates/layout.guest.php:16 templates/layout.user.php:17
+msgid "Wednesday"
+msgstr "יום רביעי"
+
+#: templates/layout.guest.php:16 templates/layout.user.php:17
+msgid "Thursday"
+msgstr "יום חמישי"
+
+#: templates/layout.guest.php:16 templates/layout.user.php:17
+msgid "Friday"
+msgstr "יום שישי"
+
+#: templates/layout.guest.php:16 templates/layout.user.php:17
+msgid "Saturday"
+msgstr "שבת"
+
+#: templates/layout.guest.php:17 templates/layout.user.php:18
+msgid "January"
+msgstr "ינואר"
+
+#: templates/layout.guest.php:17 templates/layout.user.php:18
+msgid "February"
+msgstr "פברואר"
+
+#: templates/layout.guest.php:17 templates/layout.user.php:18
+msgid "March"
+msgstr "מרץ"
+
+#: templates/layout.guest.php:17 templates/layout.user.php:18
+msgid "April"
+msgstr "אפריל"
+
+#: templates/layout.guest.php:17 templates/layout.user.php:18
+msgid "May"
+msgstr "מאי"
+
+#: templates/layout.guest.php:17 templates/layout.user.php:18
+msgid "June"
+msgstr "יוני"
+
+#: templates/layout.guest.php:17 templates/layout.user.php:18
+msgid "July"
+msgstr "יולי"
+
+#: templates/layout.guest.php:17 templates/layout.user.php:18
+msgid "August"
+msgstr "אוגוסט"
+
+#: templates/layout.guest.php:17 templates/layout.user.php:18
+msgid "September"
+msgstr "ספטמבר"
+
+#: templates/layout.guest.php:17 templates/layout.user.php:18
+msgid "October"
+msgstr "אוקטובר"
+
+#: templates/layout.guest.php:17 templates/layout.user.php:18
+msgid "November"
+msgstr "נובמבר"
+
+#: templates/layout.guest.php:17 templates/layout.user.php:18
+msgid "December"
+msgstr "דצמבר"
+
+#: templates/layout.guest.php:42
 msgid "web services under your control"
 msgstr "שירותי רשת בשליטתך"
 
-#: templates/layout.user.php:34
-=======
-#: templates/layout.guest.php:15 templates/layout.user.php:16
-msgid "Sunday"
-msgstr "יום ראשון"
-
-#: templates/layout.guest.php:15 templates/layout.user.php:16
-msgid "Monday"
-msgstr "יום שני"
-
-#: templates/layout.guest.php:15 templates/layout.user.php:16
-msgid "Tuesday"
-msgstr "יום שלישי"
-
-#: templates/layout.guest.php:15 templates/layout.user.php:16
-msgid "Wednesday"
-msgstr "יום רביעי"
-
-#: templates/layout.guest.php:15 templates/layout.user.php:16
-msgid "Thursday"
-msgstr "יום חמישי"
-
-#: templates/layout.guest.php:15 templates/layout.user.php:16
-msgid "Friday"
-msgstr "יום שישי"
-
-#: templates/layout.guest.php:15 templates/layout.user.php:16
-msgid "Saturday"
-msgstr "שבת"
-
-#: templates/layout.guest.php:16 templates/layout.user.php:17
-msgid "January"
-msgstr "ינואר"
-
-#: templates/layout.guest.php:16 templates/layout.user.php:17
-msgid "February"
-msgstr "פברואר"
-
-#: templates/layout.guest.php:16 templates/layout.user.php:17
-msgid "March"
-msgstr "מרץ"
-
-#: templates/layout.guest.php:16 templates/layout.user.php:17
-msgid "April"
-msgstr "אפריל"
-
-#: templates/layout.guest.php:16 templates/layout.user.php:17
-msgid "May"
-msgstr "מאי"
-
-#: templates/layout.guest.php:16 templates/layout.user.php:17
-msgid "June"
-msgstr "יוני"
-
-#: templates/layout.guest.php:16 templates/layout.user.php:17
-msgid "July"
-msgstr "יולי"
-
-#: templates/layout.guest.php:16 templates/layout.user.php:17
-msgid "August"
-msgstr "אוגוסט"
-
-#: templates/layout.guest.php:16 templates/layout.user.php:17
-msgid "September"
-msgstr "ספטמבר"
-
-#: templates/layout.guest.php:16 templates/layout.user.php:17
-msgid "October"
-msgstr "אוקטובר"
-
-#: templates/layout.guest.php:16 templates/layout.user.php:17
-msgid "November"
-msgstr "נובמבר"
-
-#: templates/layout.guest.php:16 templates/layout.user.php:17
-msgid "December"
-msgstr "דצמבר"
-
-#: templates/layout.guest.php:41
-msgid "web services under your control"
-msgstr "שירותי רשת בשליטתך"
-
-#: templates/layout.user.php:44
->>>>>>> d1c0f2a7
+#: templates/layout.user.php:45
 msgid "Log out"
 msgstr "התנתקות"
 
 #: templates/login.php:8
 msgid "Automatic logon rejected!"
-msgstr ""
+msgstr "בקשת הכניסה האוטומטית נדחתה!"
 
 #: templates/login.php:9
 msgid ""
 "If you did not change your password recently, your account may be "
 "compromised!"
-msgstr ""
+msgstr "אם לא שינית את ססמתך לאחרונה, יתכן שחשבונך נפגע!"
 
 #: templates/login.php:10
 msgid "Please change your password to secure your account again."
-msgstr ""
+msgstr "נא לשנות את הססמה שלך כדי לאבטח את חשבונך מחדש."
 
 #: templates/login.php:15
 msgid "Lost your password?"
@@ -737,14 +530,14 @@
 
 #: templates/verify.php:5
 msgid "Security Warning!"
-msgstr ""
+msgstr "אזהרת אבטחה!"
 
 #: templates/verify.php:6
 msgid ""
 "Please verify your password. <br/>For security reasons you may be "
 "occasionally asked to enter your password again."
-msgstr ""
+msgstr "נא לאמת את הססמה שלך. <br/>מטעמי אבטחה יתכן שתופיע בקשה להזין את הססמה שוב."
 
 #: templates/verify.php:16
 msgid "Verify"
-msgstr ""+msgstr "אימות"