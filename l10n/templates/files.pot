--- conflicted
+++ resolved
@@ -8,11 +8,7 @@
 msgstr ""
 "Project-Id-Version: ownCloud Core 5.0.0\n"
 "Report-Msgid-Bugs-To: translations@owncloud.org\n"
-<<<<<<< HEAD
-"POT-Creation-Date: 2013-04-23 01:58+0200\n"
-=======
 "POT-Creation-Date: 2013-05-01 01:59+0200\n"
->>>>>>> 6163a856
 "PO-Revision-Date: YEAR-MO-DA HO:MI+ZONE\n"
 "Last-Translator: FULL NAME <EMAIL@ADDRESS>\n"
 "Language-Team: LANGUAGE <LL@li.org>\n"
@@ -82,15 +78,19 @@
 msgid "Files"
 msgstr ""
 
-#: js/fileactions.js:125
+#: js/fileactions.js:116
+msgid "Share"
+msgstr ""
+
+#: js/fileactions.js:126
 msgid "Delete permanently"
 msgstr ""
 
-#: js/fileactions.js:127 templates/index.php:94 templates/index.php:95
+#: js/fileactions.js:128 templates/index.php:93 templates/index.php:94
 msgid "Delete"
 msgstr ""
 
-#: js/fileactions.js:193
+#: js/fileactions.js:194
 msgid "Rename"
 msgstr ""
 
@@ -156,66 +156,66 @@
 msgid "Your storage is almost full ({usedSpacePercent}%)"
 msgstr ""
 
-#: js/files.js:226
+#: js/files.js:231
 msgid ""
 "Your download is being prepared. This might take some time if the files are "
 "big."
 msgstr ""
 
-#: js/files.js:259
+#: js/files.js:264
 msgid "Unable to upload your file as it is a directory or has 0 bytes"
 msgstr ""
 
-#: js/files.js:272
+#: js/files.js:277
 msgid "Not enough space available"
 msgstr ""
 
-#: js/files.js:312
+#: js/files.js:317
 msgid "Upload cancelled."
 msgstr ""
 
-#: js/files.js:408
+#: js/files.js:413
 msgid ""
 "File upload is in progress. Leaving the page now will cancel the upload."
 msgstr ""
 
-#: js/files.js:481
+#: js/files.js:486
 msgid "URL cannot be empty."
 msgstr ""
 
-#: js/files.js:486
+#: js/files.js:491
 msgid "Invalid folder name. Usage of 'Shared' is reserved by Owncloud"
 msgstr ""
 
-#: js/files.js:515 js/files.js:531 js/files.js:821 js/files.js:859
+#: js/files.js:520 js/files.js:536 js/files.js:826 js/files.js:864
 msgid "Error"
 msgstr ""
 
-#: js/files.js:872 templates/index.php:70
+#: js/files.js:877 templates/index.php:69
 msgid "Name"
 msgstr ""
 
-#: js/files.js:873 templates/index.php:81
+#: js/files.js:878 templates/index.php:80
 msgid "Size"
 msgstr ""
 
-#: js/files.js:874 templates/index.php:83
+#: js/files.js:879 templates/index.php:82
 msgid "Modified"
 msgstr ""
 
-#: js/files.js:893
+#: js/files.js:898
 msgid "1 folder"
 msgstr ""
 
-#: js/files.js:895
+#: js/files.js:900
 msgid "{count} folders"
 msgstr ""
 
-#: js/files.js:903
+#: js/files.js:908
 msgid "1 file"
 msgstr ""
 
-#: js/files.js:905
+#: js/files.js:910
 msgid "{count} files"
 msgstr ""
 
@@ -279,37 +279,37 @@
 msgid "Cancel upload"
 msgstr ""
 
-#: templates/index.php:55
+#: templates/index.php:54
 msgid "You don’t have write permissions here."
 msgstr ""
 
-#: templates/index.php:62
+#: templates/index.php:61
 msgid "Nothing in here. Upload something!"
 msgstr ""
 
-#: templates/index.php:76
+#: templates/index.php:75
 msgid "Download"
 msgstr ""
 
-#: templates/index.php:88 templates/index.php:89
+#: templates/index.php:87 templates/index.php:88
 msgid "Unshare"
 msgstr ""
 
-#: templates/index.php:108
+#: templates/index.php:107
 msgid "Upload too large"
 msgstr ""
 
-#: templates/index.php:110
+#: templates/index.php:109
 msgid ""
 "The files you are trying to upload exceed the maximum size for file uploads "
 "on this server."
 msgstr ""
 
-#: templates/index.php:115
+#: templates/index.php:114
 msgid "Files are being scanned, please wait."
 msgstr ""
 
-#: templates/index.php:118
+#: templates/index.php:117
 msgid "Current scanning"
 msgstr ""
 
