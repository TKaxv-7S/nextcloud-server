--- conflicted
+++ resolved
@@ -9,17 +9,10 @@
 msgstr ""
 "Project-Id-Version: ownCloud\n"
 "Report-Msgid-Bugs-To: http://bugs.owncloud.org/\n"
-<<<<<<< HEAD
-"POT-Creation-Date: 2012-06-06 00:12+0200\n"
-"PO-Revision-Date: 2012-06-05 22:14+0000\n"
-"Last-Translator: icewind <icewind1991@gmail.com>\n"
-"Language-Team: Korean (http://www.transifex.net/projects/p/owncloud/language/ko/)\n"
-=======
 "POT-Creation-Date: 2012-08-11 02:02+0200\n"
 "PO-Revision-Date: 2012-08-11 00:02+0000\n"
 "Last-Translator: owncloud_robot <thomas.mueller@tmit.eu>\n"
 "Language-Team: Korean (http://www.transifex.com/projects/p/owncloud/language/ko/)\n"
->>>>>>> 46d6fd15
 "MIME-Version: 1.0\n"
 "Content-Type: text/plain; charset=UTF-8\n"
 "Content-Transfer-Encoding: 8bit\n"
@@ -76,35 +69,6 @@
 msgid "Invalid request"
 msgstr "잘못된 요청"
 
-<<<<<<< HEAD
-#: appinfo/app.php:19 templates/calendar.php:15
-#: templates/part.eventform.php:33 templates/part.showevent.php:31
-#: templates/settings.php:12
-msgid "Calendar"
-msgstr "달력"
-
-#: js/calendar.js:93
-msgid "Deletion failed"
-msgstr ""
-
-#: js/calendar.js:828
-msgid "ddd"
-msgstr ""
-
-#: js/calendar.js:829
-msgid "ddd M/d"
-msgstr ""
-
-#: js/calendar.js:830
-msgid "dddd M/d"
-msgstr ""
-
-#: js/calendar.js:833
-msgid "MMMM yyyy"
-msgstr ""
-
-#: js/calendar.js:835
-=======
 #: appinfo/app.php:35 templates/calendar.php:15
 #: templates/part.eventform.php:33 templates/part.showevent.php:33
 msgid "Calendar"
@@ -127,23 +91,14 @@
 msgstr "MMMM yyyy"
 
 #: js/calendar.js:839
->>>>>>> 46d6fd15
 msgid "MMM d[ yyyy]{ '&#8212;'[ MMM] d yyyy}"
 msgstr "MMM d[ yyyy]{ '&#8212;'[ MMM] d yyyy}"
 
-<<<<<<< HEAD
-#: js/calendar.js:837
-msgid "dddd, MMM d, yyyy"
-msgstr ""
-
-#: lib/app.php:125
-=======
 #: js/calendar.js:841
 msgid "dddd, MMM d, yyyy"
 msgstr "dddd, MMM d, yyyy"
 
 #: lib/app.php:121
->>>>>>> 46d6fd15
 msgid "Birthday"
 msgstr "생일"
 
