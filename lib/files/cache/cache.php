<?php
/**
 * Copyright (c) 2012 Robin Appelman <icewind@owncloud.com>
 * This file is licensed under the Affero General Public License version 3 or
 * later.
 * See the COPYING-README file.
 */

namespace OC\Files\Cache;

/**
 * Metadata cache for the filesystem
 *
 * don't use this class directly if you need to get metadata, use \OC\Files\Filesystem::getFileInfo instead
 */
class Cache {
	const NOT_FOUND = 0;
	const PARTIAL = 1; //only partial data available, file not cached in the database
	const SHALLOW = 2; //folder in cache, but not all child files are completely scanned
	const COMPLETE = 3;

	/**
	 * @var array partial data for the cache
	 */
	private $partial = array();

	/**
	 * @var string
	 */
	private $storageId;

	/**
	 * numeric storage id
	 *
	 * @var int $numericId
	 */
	private $numericId;

	private $mimetypeIds = array();
	private $mimetypes = array();

	/**
	 * @param \OC\Files\Storage\Storage|string $storage
	 */
	public function __construct($storage) {
		if ($storage instanceof \OC\Files\Storage\Storage) {
			$this->storageId = $storage->getId();
		} else {
			$this->storageId = $storage;
		}

		$query = \OC_DB::prepare('SELECT `numeric_id` FROM `*PREFIX*storages` WHERE `id` = ?');
		$result = $query->execute(array($this->storageId));
		if ($row = $result->fetchRow()) {
			$this->numericId = $row['numeric_id'];
		} else {
			$query = \OC_DB::prepare('INSERT INTO `*PREFIX*storages`(`id`) VALUES(?)');
			$query->execute(array($this->storageId));
			$this->numericId = \OC_DB::insertid('*PREFIX*storages');
		}
	}

	public function getNumericStorageId() {
		return $this->numericId;
	}

	/**
	 * normalize mimetypes
	 *
	 * @param string $mime
	 * @return int
	 */
	public function getMimetypeId($mime) {
		if (!isset($this->mimetypeIds[$mime])) {
			$query = \OC_DB::prepare('SELECT `id` FROM `*PREFIX*mimetypes` WHERE `mimetype` = ?');
			$result = $query->execute(array($mime));
			if ($row = $result->fetchRow()) {
				$this->mimetypeIds[$mime] = $row['id'];
			} else {
				$query = \OC_DB::prepare('INSERT INTO `*PREFIX*mimetypes`(`mimetype`) VALUES(?)');
				$query->execute(array($mime));
				$this->mimetypeIds[$mime] = \OC_DB::insertid('*PREFIX*mimetypes');
			}
			$this->mimetypes[$this->mimetypeIds[$mime]] = $mime;
		}
		return $this->mimetypeIds[$mime];
	}

	public function getMimetype($id) {
		if (!isset($this->mimetypes[$id])) {
			$query = \OC_DB::prepare('SELECT `mimetype` FROM `*PREFIX*mimetypes` WHERE `id` = ?');
			$result = $query->execute(array($id));
			if ($row = $result->fetchRow()) {
				$this->mimetypes[$id] = $row['mimetype'];
			} else {
				return null;
			}
		}
		return $this->mimetypes[$id];
	}

	/**
	 * get the stored metadata of a file or folder
	 *
	 * @param string/int $file
	 * @return array
	 */
	public function get($file) {
		if (is_string($file) or $file == '') {
			$where = 'WHERE `storage` = ? AND `path_hash` = ?';
			$params = array($this->numericId, md5($file));
		} else { //file id
			$where = 'WHERE `fileid` = ?';
			$params = array($file);
		}
		$query = \OC_DB::prepare(
			'SELECT `fileid`, `storage`, `path`, `parent`, `name`, `mimetype`, `mimepart`, `size`, `mtime`, `encrypted`, `etag`
			 FROM `*PREFIX*filecache` ' . $where);
		$result = $query->execute($params);
		$data = $result->fetchRow();

		//merge partial data
		if (!$data and  is_string($file)) {
			if (isset($this->partial[$file])) {
				$data = $this->partial[$file];
			}
		} else {
			//fix types
			$data['fileid'] = (int)$data['fileid'];
			$data['size'] = (int)$data['size'];
			$data['mtime'] = (int)$data['mtime'];
			$data['encrypted'] = (bool)$data['encrypted'];
			$data['storage'] = $this->storageId;
			$data['mimetype'] = $this->getMimetype($data['mimetype']);
			$data['mimepart'] = $this->getMimetype($data['mimepart']);
		}

		return $data;
	}

	/**
	 * get the metadata of all files stored in $folder
	 *
	 * @param string $folder
	 * @return array
	 */
	public function getFolderContents($folder) {
		$fileId = $this->getId($folder);
		if ($fileId > -1) {
			$query = \OC_DB::prepare(
				'SELECT `fileid`, `storage`, `path`, `parent`, `name`, `mimetype`, `mimepart`, `size`, `mtime`, `encrypted`, `etag`
			 	 FROM `*PREFIX*filecache` WHERE parent = ? ORDER BY `name` ASC');
			$result = $query->execute(array($fileId));
			$files = $result->fetchAll();
			foreach ($files as &$file) {
				$file['mimetype'] = $this->getMimetype($file['mimetype']);
				$file['mimepart'] = $this->getMimetype($file['mimepart']);
			}
			return $files;
		} else {
			return array();
		}
	}

	/**
	 * store meta data for a file or folder
	 *
	 * @param string $file
	 * @param array $data
	 *
	 * @return int file id
	 */
	public function put($file, array $data) {
		if (($id = $this->getId($file)) > -1) {
			$this->update($id, $data);
			return $id;
		} else {
			if (isset($this->partial[$file])) { //add any saved partial data
				$data = array_merge($this->partial[$file], $data);
				unset($this->partial[$file]);
			}

			$requiredFields = array('size', 'mtime', 'mimetype');
			foreach ($requiredFields as $field) {
				if (!isset($data[$field])) { //data not complete save as partial and return
					$this->partial[$file] = $data;
					return -1;
				}
			}

			$data['path'] = $file;
			$data['parent'] = $this->getParentId($file);
			$data['name'] = basename($file);
			$data['encrypted'] = isset($data['encrypted']) ? ((int)$data['encrypted']) : 0;

			list($queryParts, $params) = $this->buildParts($data);
			$queryParts[] = '`storage`';
			$params[] = $this->numericId;
			$valuesPlaceholder = array_fill(0, count($queryParts), '?');

			$query = \OC_DB::prepare('INSERT INTO `*PREFIX*filecache`(' . implode(', ', $queryParts) . ')'
				.' VALUES(' . implode(', ', $valuesPlaceholder) . ')');
			$query->execute($params);

			return (int)\OC_DB::insertid('*PREFIX*filecache');
		}
	}

	/**
	 * update the metadata in the cache
	 *
	 * @param int $id
	 * @param array $data
	 */
	public function update($id, array $data) {
		list($queryParts, $params) = $this->buildParts($data);
		$params[] = $id;

		$query = \OC_DB::prepare('UPDATE `*PREFIX*filecache` SET ' . implode(' = ?, ', $queryParts) . '=?'
			.' WHERE fileid = ?');
		$query->execute($params);
	}

	/**
	 * extract query parts and params array from data array
	 *
	 * @param array $data
	 * @return array
	 */
	function buildParts(array $data) {
		$fields = array('path', 'parent', 'name', 'mimetype', 'size', 'mtime', 'encrypted', 'etag');
		$params = array();
		$queryParts = array();
		foreach ($data as $name => $value) {
			if (array_search($name, $fields) !== false) {
				if ($name === 'path') {
					$params[] = md5($value);
					$queryParts[] = '`path_hash`';
				} elseif ($name === 'mimetype') {
					$params[] = $this->getMimetypeId(substr($value, 0, strpos($value, '/')));
					$queryParts[] = '`mimepart`';
					$value = $this->getMimetypeId($value);
				}
				$params[] = $value;
				$queryParts[] = '`' . $name . '`';
			}
		}
		return array($queryParts, $params);
	}

	/**
	 * get the file id for a file
	 *
	 * @param string $file
	 * @return int
	 */
	public function getId($file) {
		$pathHash = md5($file);

		$query = \OC_DB::prepare('SELECT `fileid` FROM `*PREFIX*filecache` WHERE `storage` = ? AND `path_hash` = ?');
		$result = $query->execute(array($this->numericId, $pathHash));

		if ($row = $result->fetchRow()) {
			return $row['fileid'];
		} else {
			return -1;
		}
	}

	/**
	 * get the id of the parent folder of a file
	 *
	 * @param string $file
	 * @return int
	 */
	public function getParentId($file) {
		if ($file === '') {
			return -1;
		} else {
			$parent = dirname($file);
			if ($parent === '.') {
				$parent = '';
			}
			return $this->getId($parent);
		}
	}

	/**
	 * check if a file is available in the cache
	 *
	 * @param string $file
	 * @return bool
	 */
	public function inCache($file) {
		return $this->getId($file) != -1;
	}

	/**
	 * remove a file or folder from the cache
	 *
	 * @param string $file
	 */
	public function remove($file) {
		$entry = $this->get($file);
		if ($entry['mimetype'] === 'httpd/unix-directory') {
			$children = $this->getFolderContents($file);
			foreach ($children as $child) {
				$this->remove($child['path']);
			}
		}
		$query = \OC_DB::prepare('DELETE FROM `*PREFIX*filecache` WHERE `fileid` = ?');
		$query->execute(array($entry['fileid']));
	}

	/**
	 * Move a file or folder in the cache
	 *
	 * @param string $source
	 * @param string $target
	 */
	public function move($source, $target) {
		$sourceId = $this->getId($source);
		$newParentId = $this->getParentId($target);

		//find all child entries
		$query = \OC_DB::prepare('SELECT `path`, `fileid` FROM `*PREFIX*filecache` WHERE `path` LIKE ?');
		$result = $query->execute(array($source . '/%'));
		$childEntries = $result->fetchAll();
		$sourceLength = strlen($source);
		$query = \OC_DB::prepare('UPDATE `*PREFIX*filecache` SET `path` = ?, `path_hash` = ? WHERE `fileid` = ?');

		foreach ($childEntries as $child) {
			$targetPath = $target . substr($child['path'], $sourceLength);
			$query->execute(array($targetPath, md5($targetPath), $child['fileid']));
		}

		$query = \OC_DB::prepare('UPDATE `*PREFIX*filecache` SET `path` = ?, `path_hash` = ?, `parent` =?'
			.' WHERE `fileid` = ?');
		$query->execute(array($target, md5($target), $newParentId, $sourceId));
	}

	/**
	 * remove all entries for files that are stored on the storage from the cache
	 */
	public function clear() {
		$query = \OC_DB::prepare('DELETE FROM `*PREFIX*filecache` WHERE storage = ?');
		$query->execute(array($this->numericId));

		$query = \OC_DB::prepare('DELETE FROM `*PREFIX*storages` WHERE id = ?');
		$query->execute(array($this->storageId));
	}

	/**
	 * @param string $file
	 *
	 * @return int, Cache::NOT_FOUND, Cache::PARTIAL, Cache::SHALLOW or Cache::COMPLETE
	 */
	public function getStatus($file) {
		$pathHash = md5($file);
		$query = \OC_DB::prepare('SELECT `size` FROM `*PREFIX*filecache` WHERE `storage` = ? AND `path_hash` = ?');
		$result = $query->execute(array($this->numericId, $pathHash));
		if ($row = $result->fetchRow()) {
			if ((int)$row['size'] === -1) {
				return self::SHALLOW;
			} else {
				return self::COMPLETE;
			}
		} else {
			if (isset($this->partial[$file])) {
				return self::PARTIAL;
			} else {
				return self::NOT_FOUND;
			}
		}
	}

	/**
	 * search for files matching $pattern
	 *
	 * @param string $pattern
	 * @return array of file data
	 */
	public function search($pattern) {
		$query = \OC_DB::prepare('
			SELECT `fileid`, `storage`, `path`, `parent`, `name`, `mimetype`, `mimepart`, `size`, `mtime`, `encrypted`, `etag`
			FROM `*PREFIX*filecache` WHERE `name` LIKE ? AND `storage` = ?'
		);
		$result = $query->execute(array($pattern, $this->numericId));
		$files = array();
		while ($row = $result->fetchRow()) {
			$row['mimetype'] = $this->getMimetype($row['mimetype']);
			$row['mimepart'] = $this->getMimetype($row['mimepart']);
			$files[] = $row;
		}
		return $files;
	}

	/**
	 * search for files by mimetype
	 *
	 * @param string $mimetype
	 * @return array
	 */
	public function searchByMime($mimetype) {
		if (strpos($mimetype, '/')) {
			$where = '`mimetype` = ?';
		} else {
			$where = '`mimepart` = ?';
		}
		$query = \OC_DB::prepare('
			SELECT `fileid`, `storage`, `path`, `parent`, `name`, `mimetype`, `mimepart`, `size`, `mtime`, `encrypted`, `etag`
			FROM `*PREFIX*filecache` WHERE ' . $where . ' AND `storage` = ?'
		);
		$mimetype = $this->getMimetypeId($mimetype);
		$result = $query->execute(array($mimetype, $this->numericId));
		$files = array();
		while ($row = $result->fetchRow()) {
			$row['mimetype'] = $this->getMimetype($row['mimetype']);
			$row['mimepart'] = $this->getMimetype($row['mimepart']);
			$files[] = $row;
		}
		return $files;
	}

	/**
	 * update the folder size and the size of all parent folders
	 *
	 * @param $path
	 */
	public function correctFolderSize($path) {
		$this->calculateFolderSize($path);
		if ($path !== '') {
			$parent = dirname($path);
			if ($parent === '.') {
				$parent = '';
			}
			$this->correctFolderSize($parent);
		}
	}

	/**
	 * get the size of a folder and set it in the cache
	 *
	 * @param string $path
	 * @return int
	 */
	public function calculateFolderSize($path) {
		$id = $this->getId($path);
		if ($id === -1) {
			return 0;
		}
		$query = \OC_DB::prepare('SELECT `size` FROM `*PREFIX*filecache` WHERE `parent` = ? AND `storage` = ?');
		$result = $query->execute(array($id, $this->numericId));
		$totalSize = 0;
		$hasChilds = 0;
		while ($row = $result->fetchRow()) {
			$hasChilds = true;
			$size = (int)$row['size'];
			if ($size === -1) {
				$totalSize = -1;
				break;
			} else {
				$totalSize += $size;
			}
		}

		if ($hasChilds) {
			$this->update($id, array('size' => $totalSize));
		}
		return $totalSize;
	}

	/**
	 * get all file ids on the files on the storage
	 *
	 * @return int[]
	 */
	public function getAll() {
		$query = \OC_DB::prepare('SELECT `fileid` FROM `*PREFIX*filecache` WHERE `storage` = ?');
		$result = $query->execute(array($this->numericId));
		$ids = array();
		while ($row = $result->fetchRow()) {
			$ids[] = $row['fileid'];
		}
		return $ids;
	}

	/**
	 * find a folder in the cache which has not been fully scanned
	 *
	 * If multiply incomplete folders are in the cache, the one with the highest id will be returned,
	 * use the one with the highest id gives the best result with the background scanner, since that is most
	 * likely the folder where we stopped scanning previously
	 *
	 * @return string|bool the path of the folder or false when no folder matched
	 */
	public function getIncomplete() {
<<<<<<< HEAD
		$query = \OC_DB::prepare('SELECT `path` FROM `*PREFIX*filecache` WHERE `storage` = ? AND `size` = -1 ORDER BY `fileid` DESC LIMIT 1');
		$result = $query->execute(array($this->numericId));
		if ($row = $result->fetchRow()) {
=======
		$query = \OC_DB::prepare('SELECT `path` FROM `*PREFIX*filecache`'
			.' WHERE `storage` = ? AND `size` = -1 ORDER BY `fileid` DESC LIMIT 1');
		$query->execute(array($this->numericId));
		if ($row = $query->fetchRow()) {
>>>>>>> 9058d398
			return $row['path'];
		} else {
			return false;
		}
	}

	/**
	 * get the storage id of the storage for a file and the internal path of the file
	 *
	 * @return array, first element holding the storage id, second the path
	 */
	static public function getById($id) {
		$query = \OC_DB::prepare('SELECT `storage`, `path` FROM `*PREFIX*filecache` WHERE `fileid` = ?');
		$result = $query->execute(array($id));
		if ($row = $result->fetchRow()) {
			$numericId = $row['storage'];
			$path = $row['path'];
		} else {
			return null;
		}

		$query = \OC_DB::prepare('SELECT `id` FROM `*PREFIX*storages` WHERE `numeric_id` = ?');
		$result = $query->execute(array($numericId));
		if ($row = $result->fetchRow()) {
			return array($row['id'], $path);
		} else {
			return null;
		}
	}
}<|MERGE_RESOLUTION|>--- conflicted
+++ resolved
@@ -495,16 +495,10 @@
 	 * @return string|bool the path of the folder or false when no folder matched
 	 */
 	public function getIncomplete() {
-<<<<<<< HEAD
-		$query = \OC_DB::prepare('SELECT `path` FROM `*PREFIX*filecache` WHERE `storage` = ? AND `size` = -1 ORDER BY `fileid` DESC LIMIT 1');
+		$query = \OC_DB::prepare('SELECT `path` FROM `*PREFIX*filecache`'
+			.' WHERE `storage` = ? AND `size` = -1 ORDER BY `fileid` DESC LIMIT 1');
 		$result = $query->execute(array($this->numericId));
 		if ($row = $result->fetchRow()) {
-=======
-		$query = \OC_DB::prepare('SELECT `path` FROM `*PREFIX*filecache`'
-			.' WHERE `storage` = ? AND `size` = -1 ORDER BY `fileid` DESC LIMIT 1');
-		$query->execute(array($this->numericId));
-		if ($row = $query->fetchRow()) {
->>>>>>> 9058d398
 			return $row['path'];
 		} else {
 			return false;
