<?php

/**
 * ownCloud
 *
 * @author Frank Karlitschek
 * @copyright 2012 Frank Karlitschek frank@owncloud.org
 *
 * This library is free software; you can redistribute it and/or
 * modify it under the terms of the GNU AFFERO GENERAL PUBLIC LICENSE
 * License as published by the Free Software Foundation; either
 * version 3 of the License, or any later version.
 *
 * This library is distributed in the hope that it will be useful,
 * but WITHOUT ANY WARRANTY; without even the implied warranty of
 * MERCHANTABILITY or FITNESS FOR A PARTICULAR PURPOSE.  See the
 * GNU AFFERO GENERAL PUBLIC LICENSE for more details.
 *
 * You should have received a copy of the GNU Affero General Public
 * License along with this library.  If not, see <http://www.gnu.org/licenses/>.
 *
 */
/*
 *
 * The following SQL statement is just a help for developers and will not be
 * executed!
 *
 * CREATE TABLE `groups` (
 *   `gid` varchar(64) COLLATE utf8_unicode_ci NOT NULL,
 *   PRIMARY KEY (`gid`)
 * ) ENGINE=MyISAM DEFAULT CHARSET=utf8 COLLATE=utf8_unicode_ci;
 *
 * CREATE TABLE `group_user` (
 *   `gid` varchar(64) COLLATE utf8_unicode_ci NOT NULL,
 *   `uid` varchar(64) COLLATE utf8_unicode_ci NOT NULL
 * ) ENGINE=MyISAM DEFAULT CHARSET=utf8 COLLATE=utf8_unicode_ci;
 *
 */

/**
 * Class for group management in a SQL Database (e.g. MySQL, SQLite)
 */
class OC_Group_Database extends OC_Group_Backend {

	/**
	 * @brief Try to create a new group
	 * @param $gid The name of the group to create
	 * @returns true/false
	 *
	 * Trys to create a new group. If the group name already exists, false will
	 * be returned.
	 */
	public function createGroup( $gid ){
		// Check for existence
		$query = OC_DB::prepare( 'SELECT `gid` FROM `*PREFIX*groups` WHERE `gid` = ?' );
		$result = $query->execute( array( $gid ));

		if( $result->fetchRow() ){
			// Can not add an existing group
			return false;
		}
		else{
			// Add group and exit
			$query = OC_DB::prepare( 'INSERT INTO `*PREFIX*groups` ( `gid` ) VALUES( ? )' );
			$result = $query->execute( array( $gid ));

			return $result ? true : false;
		}
	}

	/**
	 * @brief delete a group
	 * @param $gid gid of the group to delete
	 * @returns true/false
	 *
	 * Deletes a group and removes it from the group_user-table
	 */
	public function deleteGroup( $gid ){
		// Delete the group
		$query = OC_DB::prepare( 'DELETE FROM `*PREFIX*groups` WHERE `gid` = ?' );
		$result = $query->execute( array( $gid ));

		// Delete the group-user relation
		$query = OC_DB::prepare( 'DELETE FROM `*PREFIX*group_user` WHERE `gid` = ?' );
		$result = $query->execute( array( $gid ));

		return true;
	}

	/**
	 * @brief is user in group?
	 * @param $uid uid of the user
	 * @param $gid gid of the group
	 * @returns true/false
	 *
	 * Checks whether the user is member of a group or not.
	 */
	public function inGroup( $uid, $gid ){
		// check
		$query = OC_DB::prepare( 'SELECT `uid` FROM `*PREFIX*group_user` WHERE `gid` = ? AND `uid` = ?' );
		$result = $query->execute( array( $gid, $uid ));

		return $result->fetchRow() ? true : false;
	}

	/**
	 * @brief Add a user to a group
	 * @param $uid Name of the user to add to group
	 * @param $gid Name of the group in which add the user
	 * @returns true/false
	 *
	 * Adds a user to a group.
	 */
	public function addToGroup( $uid, $gid ){
		// No duplicate entries!
<<<<<<< HEAD
		if( !self::inGroup( $uid, $gid )){
			$query = OC_DB::prepare( 'INSERT INTO `*PREFIX*group_user` ( `uid`, `gid` ) VALUES( ?, ? )' );
			$result = $query->execute( array( $uid, $gid ));
=======
		if( !$this->inGroup( $uid, $gid )){
			$query = OC_DB::prepare( "INSERT INTO `*PREFIX*group_user` ( `uid`, `gid` ) VALUES( ?, ? )" );
			$query->execute( array( $uid, $gid ));
>>>>>>> 46d6fd15
			return true;
		}else{
			return false;
		}
	}

	/**
	 * @brief Removes a user from a group
	 * @param $uid Name of the user to remove from group
	 * @param $gid Name of the group from which remove the user
	 * @returns true/false
	 *
	 * removes the user from a group.
	 */
<<<<<<< HEAD
	public static function removeFromGroup( $uid, $gid ){
		$query = OC_DB::prepare( 'DELETE FROM `*PREFIX*group_user` WHERE `uid` = ? AND `gid` = ?' );
		$result = $query->execute( array( $uid, $gid ));
=======
	public function removeFromGroup( $uid, $gid ){
		$query = OC_DB::prepare( "DELETE FROM *PREFIX*group_user WHERE uid = ? AND gid = ?" );
		$query->execute( array( $uid, $gid ));
>>>>>>> 46d6fd15

		return true;
	}

	/**
	 * @brief Get all groups a user belongs to
	 * @param $uid Name of the user
	 * @returns array with group names
	 *
	 * This function fetches all groups a user belongs to. It does not check
	 * if the user exists at all.
	 */
	public function getUserGroups( $uid ){
		// No magic!
		$query = OC_DB::prepare( 'SELECT `gid` FROM `*PREFIX*group_user` WHERE `uid` = ?' );
		$result = $query->execute( array( $uid ));

		$groups = array();
		while( $row = $result->fetchRow()){
			$groups[] = $row["gid"];
		}

		return $groups;
	}

	/**
	 * @brief get a list of all groups
	 * @returns array with group names
	 *
	 * Returns a list with all groups
	 */
<<<<<<< HEAD
	public static function getGroups(){
		$query = OC_DB::prepare( 'SELECT `gid` FROM `*PREFIX*groups`' );
		$result = $query->execute();

=======
	public function getGroups($search = '', $limit = -1, $offset = 0) {
		if ($limit == -1) {
			$query = OC_DB::prepare('SELECT gid FROM *PREFIX*groups WHERE gid LIKE ?');
		} else {
			$query = OC_DB::prepare('SELECT gid FROM *PREFIX*groups WHERE gid LIKE ? LIMIT '.$limit.' OFFSET '.$offset);
		}
		$result = $query->execute(array($search.'%'));
>>>>>>> 46d6fd15
		$groups = array();
		while ($row = $result->fetchRow()) {
			$groups[] = $row['gid'];
		}
		return $groups;
	}

	/**
	 * check if a group exists
	 * @param string $gid
	 * @return bool
	 */
	public function groupExists($gid) {
		$query = OC_DB::prepare('SELECT gid FROM *PREFIX*groups WHERE gid = ?');
		$result = $query->execute(array($gid))->fetchOne();
		if ($result) {
			return true;
		}
		return false;
	}

	/**
	 * @brief get a list of all users in a group
	 * @returns array with user ids
	 */
<<<<<<< HEAD
	public static function usersInGroup($gid){
		$query=OC_DB::prepare('SELECT `uid` FROM `*PREFIX*group_user` WHERE `gid`=?');
		$users=array();
		$result=$query->execute(array($gid));
		while($row=$result->fetchRow()){
			$users[]=$row['uid'];
=======
	public function usersInGroup($gid, $search = '', $limit = -1, $offset = 0) {
		if ($limit == -1) {
			$query = OC_DB::prepare('SELECT uid FROM *PREFIX*group_user WHERE gid = ? AND uid LIKE ?');
		} else {
			$query = OC_DB::prepare('SELECT uid FROM *PREFIX*group_user WHERE gid = ? AND uid LIKE ? LIMIT '.$limit.' OFFSET '.$offset);
		}
		$result = $query->execute(array($gid, $search.'%'));
		$users = array();
		while ($row = $result->fetchRow()) {
			$users[] = $row['uid'];
>>>>>>> 46d6fd15
		}
		return $users;
	}
}<|MERGE_RESOLUTION|>--- conflicted
+++ resolved
@@ -52,8 +52,8 @@
 	 */
 	public function createGroup( $gid ){
 		// Check for existence
-		$query = OC_DB::prepare( 'SELECT `gid` FROM `*PREFIX*groups` WHERE `gid` = ?' );
-		$result = $query->execute( array( $gid ));
+		$stmt = OC_DB::prepare( "SELECT `gid` FROM `*PREFIX*groups` WHERE `gid` = ?" );
+		$result = $stmt->execute( array( $gid ));
 
 		if( $result->fetchRow() ){
 			// Can not add an existing group
@@ -61,8 +61,8 @@
 		}
 		else{
 			// Add group and exit
-			$query = OC_DB::prepare( 'INSERT INTO `*PREFIX*groups` ( `gid` ) VALUES( ? )' );
-			$result = $query->execute( array( $gid ));
+			$stmt = OC_DB::prepare( "INSERT INTO `*PREFIX*groups` ( `gid` ) VALUES( ? )" );
+			$result = $stmt->execute( array( $gid ));
 
 			return $result ? true : false;
 		}
@@ -77,12 +77,12 @@
 	 */
 	public function deleteGroup( $gid ){
 		// Delete the group
-		$query = OC_DB::prepare( 'DELETE FROM `*PREFIX*groups` WHERE `gid` = ?' );
-		$result = $query->execute( array( $gid ));
+		$stmt = OC_DB::prepare( "DELETE FROM `*PREFIX*groups` WHERE `gid` = ?" );
+		$result = $stmt->execute( array( $gid ));
 
 		// Delete the group-user relation
-		$query = OC_DB::prepare( 'DELETE FROM `*PREFIX*group_user` WHERE `gid` = ?' );
-		$result = $query->execute( array( $gid ));
+		$stmt = OC_DB::prepare( "DELETE FROM `*PREFIX*group_user` WHERE `gid` = ?" );
+		$result = $stmt->execute( array( $gid ));
 
 		return true;
 	}
@@ -97,8 +97,8 @@
 	 */
 	public function inGroup( $uid, $gid ){
 		// check
-		$query = OC_DB::prepare( 'SELECT `uid` FROM `*PREFIX*group_user` WHERE `gid` = ? AND `uid` = ?' );
-		$result = $query->execute( array( $gid, $uid ));
+		$stmt = OC_DB::prepare( "SELECT `uid` FROM `*PREFIX*group_user` WHERE `gid` = ? AND `uid` = ?" );
+		$result = $stmt->execute( array( $gid, $uid ));
 
 		return $result->fetchRow() ? true : false;
 	}
@@ -113,15 +113,9 @@
 	 */
 	public function addToGroup( $uid, $gid ){
 		// No duplicate entries!
-<<<<<<< HEAD
-		if( !self::inGroup( $uid, $gid )){
-			$query = OC_DB::prepare( 'INSERT INTO `*PREFIX*group_user` ( `uid`, `gid` ) VALUES( ?, ? )' );
-			$result = $query->execute( array( $uid, $gid ));
-=======
 		if( !$this->inGroup( $uid, $gid )){
-			$query = OC_DB::prepare( "INSERT INTO `*PREFIX*group_user` ( `uid`, `gid` ) VALUES( ?, ? )" );
-			$query->execute( array( $uid, $gid ));
->>>>>>> 46d6fd15
+			$stmt = OC_DB::prepare( "INSERT INTO `*PREFIX*group_user` ( `uid`, `gid` ) VALUES( ?, ? )" );
+			$stmt->execute( array( $uid, $gid ));
 			return true;
 		}else{
 			return false;
@@ -136,15 +130,9 @@
 	 *
 	 * removes the user from a group.
 	 */
-<<<<<<< HEAD
-	public static function removeFromGroup( $uid, $gid ){
-		$query = OC_DB::prepare( 'DELETE FROM `*PREFIX*group_user` WHERE `uid` = ? AND `gid` = ?' );
-		$result = $query->execute( array( $uid, $gid ));
-=======
 	public function removeFromGroup( $uid, $gid ){
-		$query = OC_DB::prepare( "DELETE FROM *PREFIX*group_user WHERE uid = ? AND gid = ?" );
-		$query->execute( array( $uid, $gid ));
->>>>>>> 46d6fd15
+		$stmt = OC_DB::prepare( "DELETE FROM `*PREFIX*group_user` WHERE `uid` = ? AND `gid` = ?" );
+		$stmt->execute( array( $uid, $gid ));
 
 		return true;
 	}
@@ -159,8 +147,8 @@
 	 */
 	public function getUserGroups( $uid ){
 		// No magic!
-		$query = OC_DB::prepare( 'SELECT `gid` FROM `*PREFIX*group_user` WHERE `uid` = ?' );
-		$result = $query->execute( array( $uid ));
+		$stmt = OC_DB::prepare( "SELECT `gid` FROM `*PREFIX*group_user` WHERE `uid` = ?" );
+		$result = $stmt->execute( array( $uid ));
 
 		$groups = array();
 		while( $row = $result->fetchRow()){
@@ -176,20 +164,9 @@
 	 *
 	 * Returns a list with all groups
 	 */
-<<<<<<< HEAD
-	public static function getGroups(){
-		$query = OC_DB::prepare( 'SELECT `gid` FROM `*PREFIX*groups`' );
-		$result = $query->execute();
-
-=======
-	public function getGroups($search = '', $limit = -1, $offset = 0) {
-		if ($limit == -1) {
-			$query = OC_DB::prepare('SELECT gid FROM *PREFIX*groups WHERE gid LIKE ?');
-		} else {
-			$query = OC_DB::prepare('SELECT gid FROM *PREFIX*groups WHERE gid LIKE ? LIMIT '.$limit.' OFFSET '.$offset);
-		}
-		$result = $query->execute(array($search.'%'));
->>>>>>> 46d6fd15
+	public function getGroups($search = '', $limit = null, $offset = null) {
+		$stmt = OC_DB::prepare('SELECT `gid` FROM `*PREFIX*groups` WHERE `gid` LIKE ?', $limit, $offset);
+		$result = $stmt->execute(array($search.'%'));
 		$groups = array();
 		while ($row = $result->fetchRow()) {
 			$groups[] = $row['gid'];
@@ -203,7 +180,7 @@
 	 * @return bool
 	 */
 	public function groupExists($gid) {
-		$query = OC_DB::prepare('SELECT gid FROM *PREFIX*groups WHERE gid = ?');
+		$query = OC_DB::prepare('SELECT `gid` FROM `*PREFIX*groups` WHERE `gid` = ?');
 		$result = $query->execute(array($gid))->fetchOne();
 		if ($result) {
 			return true;
@@ -215,25 +192,12 @@
 	 * @brief get a list of all users in a group
 	 * @returns array with user ids
 	 */
-<<<<<<< HEAD
-	public static function usersInGroup($gid){
-		$query=OC_DB::prepare('SELECT `uid` FROM `*PREFIX*group_user` WHERE `gid`=?');
-		$users=array();
-		$result=$query->execute(array($gid));
-		while($row=$result->fetchRow()){
-			$users[]=$row['uid'];
-=======
-	public function usersInGroup($gid, $search = '', $limit = -1, $offset = 0) {
-		if ($limit == -1) {
-			$query = OC_DB::prepare('SELECT uid FROM *PREFIX*group_user WHERE gid = ? AND uid LIKE ?');
-		} else {
-			$query = OC_DB::prepare('SELECT uid FROM *PREFIX*group_user WHERE gid = ? AND uid LIKE ? LIMIT '.$limit.' OFFSET '.$offset);
-		}
-		$result = $query->execute(array($gid, $search.'%'));
+	public function usersInGroup($gid, $search = '', $limit = null, $offset = null) {
+		$stmt = OC_DB::prepare('SELECT `uid` FROM `*PREFIX*group_user` WHERE `gid` = ? AND `uid` LIKE ?', $limit, $offset);
+		$result = $stmt->execute(array($gid, $search.'%'));
 		$users = array();
 		while ($row = $result->fetchRow()) {
 			$users[] = $row['uid'];
->>>>>>> 46d6fd15
 		}
 		return $users;
 	}
