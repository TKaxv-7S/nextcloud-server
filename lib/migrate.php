<?php
/**
 * ownCloud
 *
 * @author Tom Needham
 * @copyright 2012 Tom Needham tom@owncloud.com
 *
 * This library is free software; you can redistribute it and/or
 * modify it under the terms of the GNU AFFERO GENERAL PUBLIC LICENSE
 * License as published by the Free Software Foundation; either
 * version 3 of the License, or any later version.
 *
 * This library is distributed in the hope that it will be useful,
 * but WITHOUT ANY WARRANTY; without even the implied warranty of
 * MERCHANTABILITY or FITNESS FOR A PARTICULAR PURPOSE.  See the
 * GNU AFFERO GENERAL PUBLIC LICENSE for more details.
 *
 * You should have received a copy of the GNU Affero General Public
 * License along with this library.  If not, see <http://www.gnu.org/licenses/>.
 *
 */


/**
 * provides an interface to migrate users and whole ownclouds
 */
class OC_Migrate{


	// Array of OC_Migration_Provider objects
	static private $providers=array();
	// User id of the user to import/export
	static private $uid=false;
	// Holds the ZipArchive object
	static private $zip=false;
	// Stores the type of export
	static private $exporttype=false;
	// Array of temp files to be deleted after zip creation
	static private $tmpfiles=array();
	// Holds the db object
	static private $MDB2=false;
	// Schema db object
	static private $schema=false;
	// Path to the sqlite db
	static private $dbpath=false;
	// Holds the path to the zip file
	static private $zippath=false;
	// Holds the OC_Migration_Content object
	static private $content=false;

	/**
	 * register a new migration provider
	 * @param OC_Migrate_Provider $provider
	 */
	public static function registerProvider($provider) {
		self::$providers[]=$provider;
	}

	/**
	* @brief finds and loads the providers
	*/
	static private function findProviders() {
		// Find the providers
		$apps = OC_App::getAllApps();

		foreach($apps as $app) {
			$path = OC_App::getAppPath($app) . '/appinfo/migrate.php';
			if( file_exists( $path ) ) {
<<<<<<< HEAD
				include( $path );
=======
				include $path;
>>>>>>> d1c0f2a7
			}
		}
	}

	/**
	 * @brief exports a user, or owncloud instance
	 * @param optional $uid string user id of user to export if export type is user, defaults to current
	 * @param ootional $type string type of export, defualts to user
	 * @param otional $path string path to zip output folder
	 * @return false on error, path to zip on success
	 */
	 public static function export( $uid=null, $type='user', $path=null ) {
		$datadir = OC_Config::getValue( 'datadirectory' );
	 	// Validate export type
	 	$types = array( 'user', 'instance', 'system', 'userfiles' );
	 	if( !in_array( $type, $types ) ) {
	 		OC_Log::write( 'migration', 'Invalid export type', OC_Log::ERROR );
	 		return json_encode( array( 'success' => false )  );
	 	}
	 	self::$exporttype = $type;
	 	// Userid?
	 	if( self::$exporttype == 'user' ) {
	 		// Check user exists
	 		self::$uid = is_null($uid) ? OC_User::getUser() : $uid;
<<<<<<< HEAD
	 		if(!OC_User::userExists(self::$uid)){
=======
	 		if(!OC_User::userExists(self::$uid)) {
>>>>>>> d1c0f2a7
		 		return json_encode( array( 'success' => false) );
	 		}
	 	}
	 	// Calculate zipname
	 	if( self::$exporttype == 'user' ) {
	 		$zipname = 'oc_export_' . self::$uid . '_' . date("y-m-d_H-i-s") . '.zip';
	 	} else {
	 		$zipname = 'oc_export_' . self::$exporttype . '_' . date("y-m-d_H-i-s") . '.zip';
	 	}
	 	// Calculate path
	 	if( self::$exporttype == 'user' ) {
	 		self::$zippath = $datadir . '/' . self::$uid . '/' . $zipname;
	 	} else {
	 		if( !is_null( $path ) ) {
	 			// Validate custom path
	 			if( !file_exists( $path ) || !is_writeable( $path ) ) {
	 				OC_Log::write( 'migration', 'Path supplied is invalid.', OC_Log::ERROR );
	 				return json_encode( array( 'success' => false ) );
	 			}
	 			self::$zippath = $path . $zipname;
	 		} else {
	 			// Default path
	 			self::$zippath = get_temp_dir() . '/' . $zipname;
	 		}
	 	}
	 	// Create the zip object
	 	if( !self::createZip() ) {
	 		return json_encode( array( 'success' => false ) );
	 	}
	 	// Do the export
	 	self::findProviders();
	 	$exportdata = array();
	 	switch( self::$exporttype ) {
	 		case 'user':
	 			// Connect to the db
	 			self::$dbpath = $datadir . '/' . self::$uid . '/migration.db';
	 			if( !self::connectDB() ) {
	 				return json_encode( array( 'success' => false ) );
	 			}
	 			self::$content = new OC_Migration_Content( self::$zip, self::$MDB2 );
	 			// Export the app info
			    $exportdata = self::exportAppData();
				// Add the data dir to the zip
				self::$content->addDir(OC_User::getHome(self::$uid), true, '/' );
	 		break;
	 		case 'instance':
	 			self::$content = new OC_Migration_Content( self::$zip );
				// Creates a zip that is compatable with the import function
				$dbfile = tempnam( get_temp_dir(), "owncloud_export_data_" );
				OC_DB::getDbStructure( $dbfile, 'MDB2_SCHEMA_DUMP_ALL');

				// Now add in *dbname* and *dbprefix*
				$dbexport = file_get_contents( $dbfile );
				$dbnamestring = "<database>\n\n <name>" . OC_Config::getValue( "dbname", "owncloud" );
				$dbtableprefixstring = "<table>\n\n  <name>" . OC_Config::getValue( "dbtableprefix", "oc_" );
				$dbexport = str_replace( $dbnamestring, "<database>\n\n <name>*dbname*", $dbexport );
				$dbexport = str_replace( $dbtableprefixstring, "<table>\n\n  <name>*dbprefix*", $dbexport );
				// Add the export to the zip
				self::$content->addFromString( $dbexport, "dbexport.xml" );
				// Add user data
				foreach(OC_User::getUsers() as $user) {
					self::$content->addDir(OC_User::getHome($user), true, "/userdata/" );
				}
			break;
			case 'userfiles':
				self::$content = new OC_Migration_Content( self::$zip );
				// Creates a zip with all of the users files
				foreach(OC_User::getUsers() as $user) {
					self::$content->addDir(OC_User::getHome($user), true, "/" );
				}
			break;
			case 'system':
				self::$content = new OC_Migration_Content( self::$zip );
				// Creates a zip with the owncloud system files
				self::$content->addDir( OC::$SERVERROOT . '/', false, '/');
				foreach (array(".git", "3rdparty", "apps", "core", "files", "l10n", "lib", "ocs", "search", "settings", "tests") as $dir) {
			    	self::$content->addDir( OC::$SERVERROOT . '/' . $dir, true, "/");
				}
			break;
	 	}
	 	if( !$info = self::getExportInfo( $exportdata ) ) {
	 		return json_encode( array( 'success' => false ) );
	 	}
	 	// Add the export info json to the export zip
	 	self::$content->addFromString( $info, 'export_info.json' );
	 	if( !self::$content->finish() ) {
	 		return json_encode( array( 'success' => false ) );
	 	}
	 	return json_encode( array( 'success' => true, 'data' => self::$zippath ) );
	 }

	/**
	* @brief imports a user, or owncloud instance
	* @param $path string path to zip
	* @param optional $type type of import (user or instance)
	* @param optional $uid userid of new user
	*/
	public static function import( $path, $type='user', $uid=null ) {

		$datadir = OC_Config::getValue( 'datadirectory' );
		// Extract the zip
		if( !$extractpath = self::extractZip( $path ) ) {
			return json_encode( array( 'success' => false ) );
		}
		// Get export_info.json
		$scan = scandir( $extractpath );
		// Check for export_info.json
		if( !in_array( 'export_info.json', $scan ) ) {
<<<<<<< HEAD
			OC_Log::write( 'migration', 'Invalid import file, export_info.json note found', OC_Log::ERROR );
=======
			OC_Log::write( 'migration', 'Invalid import file, export_info.json not found', OC_Log::ERROR );
>>>>>>> d1c0f2a7
			return json_encode( array( 'success' => false ) );
		}
		$json = json_decode( file_get_contents( $extractpath . 'export_info.json' ) );
		if( $json->exporttype != $type ) {
			OC_Log::write( 'migration', 'Invalid import file', OC_Log::ERROR );
			return json_encode( array( 'success' => false ) );
		}
		self::$exporttype = $type;

		$currentuser = OC_User::getUser();

		// Have we got a user if type is user
		if( self::$exporttype == 'user' ) {
			self::$uid = !is_null($uid) ? $uid : $currentuser;
		}

		// We need to be an admin if we are not importing our own data
		if(($type == 'user' && self::$uid != $currentuser) || $type != 'user' ) {
			if( !OC_Group::inGroup( OC_User::getUser(), 'admin' )) {
				// Naughty.
				OC_Log::write( 'migration', 'Import not permitted.', OC_Log::ERROR );
				return json_encode( array( 'success' => false ) );
			}
		}

		// Handle export types
		switch( self::$exporttype ) {
			case 'user':
				// Check user availability
				if( !OC_User::userExists( self::$uid ) ) {
					OC_Log::write( 'migration', 'User doesn\'t exist', OC_Log::ERROR );
					return json_encode( array( 'success' => false ) );
				}
				// Copy data
<<<<<<< HEAD
				if( !self::copy_r( $extractpath . $json->exporteduser, $datadir . '/' . self::$uid ) ) {
					return json_encode( array( 'success' => false ) );
				}
				// Import user app data
				if( !$appsimported = self::importAppData( $extractpath . $json->exporteduser . '/migration.db', $json, self::$uid ) ) {
					return json_encode( array( 'success' => false ) );
=======
				$userfolder = $extractpath . $json->exporteduser;
				$newuserfolder = $datadir . '/' . self::$uid;
				foreach(scandir($userfolder) as $file){
					if($file !== '.' && $file !== '..' && is_dir($file)) {
						// Then copy the folder over
						OC_Helper::copyr($userfolder.'/'.$file, $newuserfolder.'/'.$file);
					}
				}
				// Import user app data
				if(file_exists($extractpath . $json->exporteduser . '/migration.db')) {
					if( !$appsimported = self::importAppData( $extractpath . $json->exporteduser . '/migration.db', $json, self::$uid ) ) {
						return json_encode( array( 'success' => false ) );
					}
>>>>>>> d1c0f2a7
				}
				// All done!
				if( !self::unlink_r( $extractpath ) ) {
					OC_Log::write( 'migration', 'Failed to delete the extracted zip', OC_Log::ERROR );
				}
				return json_encode( array( 'success' => true, 'data' => $appsimported ) );
			break;
			case 'instance':
					/*
					 * EXPERIMENTAL
					// Check for new data dir and dbexport before doing anything
					// TODO

					// Delete current data folder.
					OC_Log::write( 'migration', "Deleting current data dir", OC_Log::INFO );
					if( !self::unlink_r( $datadir, false ) ) {
						OC_Log::write( 'migration', 'Failed to delete the current data dir', OC_Log::ERROR );
						return json_encode( array( 'success' => false ) );
					}

					// Copy over data
					if( !self::copy_r( $extractpath . 'userdata', $datadir ) ) {
						OC_Log::write( 'migration', 'Failed to copy over data directory', OC_Log::ERROR );
						return json_encode( array( 'success' => false ) );
					}

					// Import the db
					if( !OC_DB::replaceDB( $extractpath . 'dbexport.xml' ) ) {
						return json_encode( array( 'success' => false ) );
					}
					// Done
					return json_encode( array( 'success' => true ) );
					*/
			break;
		}

	}

	/**
	* @brief recursively deletes a directory
	* @param $dir string path of dir to delete
	* $param optional $deleteRootToo bool delete the root directory
	* @return bool
	*/
	private static function unlink_r( $dir, $deleteRootToo=true ) {
		if( !$dh = @opendir( $dir ) ) {
			return false;
		}
		while (false !== ($obj = readdir($dh))) {
			if($obj == '.' || $obj == '..') {
				continue;
			}
			if (!@unlink($dir . '/' . $obj)) {
				self::unlink_r($dir.'/'.$obj, true);
			}
		}
		closedir($dh);
		if ( $deleteRootToo ) {
			@rmdir($dir);
		}
		return true;
	}

	/**
<<<<<<< HEAD
	* @brief copies recursively
	* @param $path string path to source folder
	* @param $dest string path to destination
	* @return bool
	*/
	private static function copy_r( $path, $dest ) {
		if( is_dir($path) ) {
			@mkdir( $dest );
			$objects = scandir( $path );
			if( sizeof( $objects ) > 0 ) {
				foreach( $objects as $file ) {
					if( $file == "." || $file == ".." || $file == ".htaccess")
					continue;
					// go on
					if( is_dir( $path . '/' . $file ) ) {
						self::copy_r( $path  .'/' . $file, $dest . '/' . $file );
					} else {
						copy( $path . '/' . $file, $dest . '/' . $file );
					}
				}
			}
			return true;
		}
		elseif( is_file( $path ) ) {
			return copy( $path, $dest );
		} else {
			return false;
		}
	}

	/**
=======
>>>>>>> d1c0f2a7
	* @brief tries to extract the import zip
	* @param $path string path to the zip
	* @return string path to extract location (with a trailing slash) or false on failure
	*/
	static private function extractZip( $path ) {
		self::$zip = new ZipArchive;
		// Validate path
	 	if( !file_exists( $path ) ) {
	 		OC_Log::write( 'migration', 'Zip not found', OC_Log::ERROR );
	 		return false;
	 	}
		if ( self::$zip->open( $path ) != true ) {
			OC_Log::write( 'migration', "Failed to open zip file", OC_Log::ERROR );
			return false;
		}
		$to = get_temp_dir() . '/oc_import_' . self::$exporttype . '_' . date("y-m-d_H-i-s") . '/';
		if( !self::$zip->extractTo( $to ) ) {
			return false;
		}
		self::$zip->close();
		return $to;
	}

	/**
	 * @brief connects to a MDB2 database scheme
	 * @returns bool
	 */
	static private function connectScheme() {
		// We need a mdb2 database connection
		self::$MDB2->loadModule( 'Manager' );
		self::$MDB2->loadModule( 'Reverse' );

		// Connect if this did not happen before
		if( !self::$schema ) {
			require_once 'MDB2/Schema.php';
			self::$schema=MDB2_Schema::factory( self::$MDB2 );
		}

		return true;
	}

	/**
	 * @brief creates a migration.db in the users data dir with their app data in
	 * @return bool whether operation was successfull
	 */
	private static function exportAppData( ) {

		$success = true;
		$return = array();

		// Foreach provider
		foreach( self::$providers as $provider ) {
			// Check if the app is enabled
			if( OC_App::isEnabled( $provider->getID() ) ) {
				$success = true;
				// Does this app use the database?
				if( file_exists( OC_App::getAppPath($provider->getID()).'/appinfo/database.xml' ) ) {
					// Create some app tables
					$tables = self::createAppTables( $provider->getID() );
					if( is_array( $tables ) ) {
						// Save the table names
						foreach($tables as $table) {
							$return['apps'][$provider->getID()]['tables'][] = $table;
						}
					} else {
						// It failed to create the tables
						$success = false;
					}
				}

				// Run the export function?
				if( $success ) {
					// Set the provider properties
					$provider->setData( self::$uid, self::$content );
					$return['apps'][$provider->getID()]['success'] = $provider->export();
				} else {
					$return['apps'][$provider->getID()]['success'] = false;
					$return['apps'][$provider->getID()]['message'] = 'failed to create the app tables';
				}

				// Now add some app info the the return array
				$appinfo = OC_App::getAppInfo( $provider->getID() );
				$return['apps'][$provider->getID()]['version'] = OC_App::getAppVersion($provider->getID());
			}
		}

		return $return;

	}


	/**
	 * @brief generates json containing export info, and merges any data supplied
	 * @param optional $array array of data to include in the returned json
	 * @return bool
	 */
	static private function getExportInfo( $array=array() ) {
		$info = array(
						'ocversion' => OC_Util::getVersion(),
						'exporttime' => time(),
						'exportedby' => OC_User::getUser(),
						'exporttype' => self::$exporttype,
						'exporteduser' => self::$uid
					);

		if( !is_array( $array ) ) {
			OC_Log::write( 'migration', 'Supplied $array was not an array in getExportInfo()', OC_Log::ERROR );
		}
		// Merge in other data
		$info = array_merge( $info, (array)$array );
		// Create json
		$json = json_encode( $info );
		return $json;
	}

	/**
	 * @brief connects to migration.db, or creates if not found
	 * @param $db optional path to migration.db, defaults to user data dir
	 * @return bool whether the operation was successful
	 */
	static private function connectDB( $path=null ) {
		// Has the dbpath been set?
		self::$dbpath = !is_null( $path ) ? $path : self::$dbpath;
		if( !self::$dbpath ) {
			OC_Log::write( 'migration', 'connectDB() was called without dbpath being set', OC_Log::ERROR );
			return false;
		}
		// Already connected
		if(!self::$MDB2) {
			require_once 'MDB2.php';

			$datadir = OC_Config::getValue( "datadirectory", OC::$SERVERROOT."/data" );

			// DB type
			if( class_exists( 'SQLite3' ) ) {
				$dbtype = 'sqlite3';
			} else if( is_callable( 'sqlite_open' ) ) {
				$dbtype = 'sqlite';
			} else {
				OC_Log::write( 'migration', 'SQLite not found', OC_Log::ERROR );
				return false;
			}

			// Prepare options array
			$options = array(
				'portability' => MDB2_PORTABILITY_ALL & (!MDB2_PORTABILITY_FIX_CASE),
				'log_line_break' => '<br>',
				'idxname_format' => '%s',
				'debug' => true,
				'quote_identifier' => true
				);
			$dsn = array(
				'phptype'  => $dbtype,
				'database' => self::$dbpath,
				'mode' => '0644'
			);

			// Try to establish connection
			self::$MDB2 = MDB2::factory( $dsn, $options );
			// Die if we could not connect
			if( PEAR::isError( self::$MDB2 ) ) {
				die( self::$MDB2->getMessage() );
				OC_Log::write( 'migration', 'Failed to create/connect to migration.db', OC_Log::FATAL );
				OC_Log::write( 'migration', self::$MDB2->getUserInfo(), OC_Log::FATAL );
				OC_Log::write( 'migration', self::$MDB2->getMessage(), OC_Log::FATAL );
				return false;
			}
			// We always, really always want associative arrays
			self::$MDB2->setFetchMode(MDB2_FETCHMODE_ASSOC);
		}
		return true;

	}

	/**
	 * @brief creates the tables in migration.db from an apps database.xml
	 * @param $appid string id of the app
	 * @return bool whether the operation was successful
	 */
	static private function createAppTables( $appid ) {

		if( !self::connectScheme() ) {
			return false;
		}

		// There is a database.xml file
		$content = file_get_contents(OC_App::getAppPath($appid) . '/appinfo/database.xml' );

		$file2 = 'static://db_scheme';
		// TODO get the relative path to migration.db from the data dir
		// For now just cheat
		$path = pathinfo( self::$dbpath );
		$content = str_replace( '*dbname*', self::$uid.'/migration', $content );
		$content = str_replace( '*dbprefix*', '', $content );

		$xml = new SimpleXMLElement($content);
		foreach($xml->table as $table) {
			$tables[] = (string)$table->name;
		}

		file_put_contents( $file2, $content );

		// Try to create tables
		$definition = self::$schema->parseDatabaseDefinitionFile( $file2 );

		unlink( $file2 );

		// Die in case something went wrong
		if( $definition instanceof MDB2_Schema_Error ) {
			OC_Log::write( 'migration', 'Failed to parse database.xml for: '.$appid, OC_Log::FATAL );
			OC_Log::write( 'migration', $definition->getMessage().': '.$definition->getUserInfo(), OC_Log::FATAL );
			return false;
		}

		$definition['overwrite'] = true;

		$ret = self::$schema->createDatabase( $definition );

		// Die in case something went wrong
		if( $ret instanceof MDB2_Error ) {
			OC_Log::write( 'migration', 'Failed to create tables for: '.$appid, OC_Log::FATAL );
			OC_Log::write( 'migration', $ret->getMessage().': '.$ret->getUserInfo(), OC_Log::FATAL );
			return false;
		}
		return $tables;

	}

	/**
	* @brief tries to create the zip
	* @param $path string path to zip destination
	* @return bool
	*/
	static private function createZip() {
		self::$zip = new ZipArchive;
		// Check if properties are set
		if( !self::$zippath ) {
			OC_Log::write('migration', 'createZip() called but $zip and/or $zippath have not been set', OC_Log::ERROR);
			return false;
		}
		if ( self::$zip->open( self::$zippath, ZIPARCHIVE::CREATE | ZIPARCHIVE::OVERWRITE ) !== true ) {
			OC_Log::write('migration', 'Failed to create the zip with error: '.self::$zip->getStatusString(), OC_Log::ERROR);
			return false;
	    } else {
	    	return true;
	    }
	}

	/**
	* @brief returns an array of apps that support migration
	* @return array
	*/
	static public function getApps() {
		$allapps = OC_App::getAllApps();
		foreach($allapps as $app) {
			$path = self::getAppPath($app) . '/lib/migrate.php';
			if( file_exists( $path ) ) {
				$supportsmigration[] = $app;
			}
		}
		return $supportsmigration;
	}

	/**
	* @brief imports a new user
	* @param $db string path to migration.db
	* @param $info object of migration info
	* @param $uid optional uid to use
	* @return array of apps with import statuses, or false on failure.
	*/
	public static function importAppData( $db, $info, $uid=null ) {
		// Check if the db exists
		if( file_exists( $db ) ) {
			// Connect to the db
			if(!self::connectDB( $db )) {
<<<<<<< HEAD
				OC_Log::write('migration','Failed to connect to migration.db',OC_Log::ERROR);
=======
				OC_Log::write('migration', 'Failed to connect to migration.db', OC_Log::ERROR);
>>>>>>> d1c0f2a7
				return false;
			}
		} else {
			OC_Log::write('migration', 'Migration.db not found at: '.$db, OC_Log::FATAL );
			return false;
		}

		// Find providers
		self::findProviders();

		// Generate importinfo array
		$importinfo = array(
							'olduid' => $info->exporteduser,
							'newuid' => self::$uid
							);

		foreach( self::$providers as $provider) {
			// Is the app in the export?
			$id = $provider->getID();
			if( isset( $info->apps->$id ) ) {
				// Is the app installed
				if( !OC_App::isEnabled( $id ) ) {
					OC_Log::write( 'migration', 'App: ' . $id . ' is not installed, can\'t import data.', OC_Log::INFO );
					$appsstatus[$id] = 'notsupported';
				} else {
					// Did it succeed on export?
					if( $info->apps->$id->success ) {
						// Give the provider the content object
						if( !self::connectDB( $db ) ) {
							return false;
						}
						$content = new OC_Migration_Content( self::$zip, self::$MDB2 );
						$provider->setData( self::$uid, $content, $info );
						// Then do the import
						if( !$appsstatus[$id] = $provider->import( $info->apps->$id, $importinfo ) ) {
							// Failed to import app
							OC_Log::write( 'migration', 'Failed to import app data for user: ' . self::$uid . ' for app: ' . $id, OC_Log::ERROR );
						}
					} else {
						// Add to failed list
						$appsstatus[$id] = false;
					}
				}
			}
		}

		return $appsstatus;

	}

	/*
	* @brief creates a new user in the database
	* @param $uid string user_id of the user to be created
	* @param $hash string hash of the user to be created
	* @return bool result of user creation
	*/
	public static function createUser( $uid, $hash ) {

		// Check if userid exists
		if(OC_User::userExists( $uid )) {
			return false;
		}

		// Create the user
		$query = OC_DB::prepare( "INSERT INTO `*PREFIX*users` ( `uid`, `password` ) VALUES( ?, ? )" );
		$result = $query->execute( array( $uid, $hash));
		if( !$result ) {
			OC_Log::write('migration', 'Failed to create the new user "'.$uid."");
		}
		return $result ? true : false;

	}

}<|MERGE_RESOLUTION|>--- conflicted
+++ resolved
@@ -66,11 +66,7 @@
 		foreach($apps as $app) {
 			$path = OC_App::getAppPath($app) . '/appinfo/migrate.php';
 			if( file_exists( $path ) ) {
-<<<<<<< HEAD
-				include( $path );
-=======
 				include $path;
->>>>>>> d1c0f2a7
 			}
 		}
 	}
@@ -95,11 +91,7 @@
 	 	if( self::$exporttype == 'user' ) {
 	 		// Check user exists
 	 		self::$uid = is_null($uid) ? OC_User::getUser() : $uid;
-<<<<<<< HEAD
-	 		if(!OC_User::userExists(self::$uid)){
-=======
 	 		if(!OC_User::userExists(self::$uid)) {
->>>>>>> d1c0f2a7
 		 		return json_encode( array( 'success' => false) );
 	 		}
 	 	}
@@ -208,11 +200,7 @@
 		$scan = scandir( $extractpath );
 		// Check for export_info.json
 		if( !in_array( 'export_info.json', $scan ) ) {
-<<<<<<< HEAD
-			OC_Log::write( 'migration', 'Invalid import file, export_info.json note found', OC_Log::ERROR );
-=======
 			OC_Log::write( 'migration', 'Invalid import file, export_info.json not found', OC_Log::ERROR );
->>>>>>> d1c0f2a7
 			return json_encode( array( 'success' => false ) );
 		}
 		$json = json_decode( file_get_contents( $extractpath . 'export_info.json' ) );
@@ -247,14 +235,6 @@
 					return json_encode( array( 'success' => false ) );
 				}
 				// Copy data
-<<<<<<< HEAD
-				if( !self::copy_r( $extractpath . $json->exporteduser, $datadir . '/' . self::$uid ) ) {
-					return json_encode( array( 'success' => false ) );
-				}
-				// Import user app data
-				if( !$appsimported = self::importAppData( $extractpath . $json->exporteduser . '/migration.db', $json, self::$uid ) ) {
-					return json_encode( array( 'success' => false ) );
-=======
 				$userfolder = $extractpath . $json->exporteduser;
 				$newuserfolder = $datadir . '/' . self::$uid;
 				foreach(scandir($userfolder) as $file){
@@ -268,7 +248,6 @@
 					if( !$appsimported = self::importAppData( $extractpath . $json->exporteduser . '/migration.db', $json, self::$uid ) ) {
 						return json_encode( array( 'success' => false ) );
 					}
->>>>>>> d1c0f2a7
 				}
 				// All done!
 				if( !self::unlink_r( $extractpath ) ) {
@@ -333,40 +312,6 @@
 	}
 
 	/**
-<<<<<<< HEAD
-	* @brief copies recursively
-	* @param $path string path to source folder
-	* @param $dest string path to destination
-	* @return bool
-	*/
-	private static function copy_r( $path, $dest ) {
-		if( is_dir($path) ) {
-			@mkdir( $dest );
-			$objects = scandir( $path );
-			if( sizeof( $objects ) > 0 ) {
-				foreach( $objects as $file ) {
-					if( $file == "." || $file == ".." || $file == ".htaccess")
-					continue;
-					// go on
-					if( is_dir( $path . '/' . $file ) ) {
-						self::copy_r( $path  .'/' . $file, $dest . '/' . $file );
-					} else {
-						copy( $path . '/' . $file, $dest . '/' . $file );
-					}
-				}
-			}
-			return true;
-		}
-		elseif( is_file( $path ) ) {
-			return copy( $path, $dest );
-		} else {
-			return false;
-		}
-	}
-
-	/**
-=======
->>>>>>> d1c0f2a7
 	* @brief tries to extract the import zip
 	* @param $path string path to the zip
 	* @return string path to extract location (with a trailing slash) or false on failure
@@ -642,11 +587,7 @@
 		if( file_exists( $db ) ) {
 			// Connect to the db
 			if(!self::connectDB( $db )) {
-<<<<<<< HEAD
-				OC_Log::write('migration','Failed to connect to migration.db',OC_Log::ERROR);
-=======
 				OC_Log::write('migration', 'Failed to connect to migration.db', OC_Log::ERROR);
->>>>>>> d1c0f2a7
 				return false;
 			}
 		} else {
