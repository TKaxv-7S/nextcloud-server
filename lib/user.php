<?php
/**
 * ownCloud
 *
 * @author Frank Karlitschek
 * @copyright 2012 Frank Karlitschek frank@owncloud.org
 *
 * This library is free software; you can redistribute it and/or
 * modify it under the terms of the GNU AFFERO GENERAL PUBLIC LICENSE
 * License as published by the Free Software Foundation; either
 * version 3 of the License, or any later version.
 *
 * This library is distributed in the hope that it will be useful,
 * but WITHOUT ANY WARRANTY; without even the implied warranty of
 * MERCHANTABILITY or FITNESS FOR A PARTICULAR PURPOSE.  See the
 * GNU AFFERO GENERAL PUBLIC LICENSE for more details.
 *
 * You should have received a copy of the GNU Affero General Public
 * License along with this library.  If not, see <http://www.gnu.org/licenses/>.
 *
 */

/**
 * This class provides wrapper methods for user management. Multiple backends are
 * supported. User management operations are delegated to the configured backend for
 * execution.
 *
 * Hooks provided:
 *   pre_createUser(&run, uid, password)
 *   post_createUser(uid, password)
 *   pre_deleteUser(&run, uid)
 *   post_deleteUser(uid)
 *   pre_setPassword(&run, uid, password)
 *   post_setPassword(uid, password)
 *   pre_login(&run, uid)
 *   post_login(uid)
 *   logout()
 */
class OC_User {
	// The backend used for user management
	private static $_usedBackends = array();

	// Backends available (except database)
	private static $_backends = array();

	/**
	 * @brief registers backend
	 * @param $name name of the backend
	 * @returns true/false
	 *
	 * Makes a list of backends that can be used by other modules
	 */
	public static function registerBackend( $backend ){
		self::$_backends[] = $backend;
		return true;
	}

	/**
	 * @brief gets available backends
	 * @returns array of backends
	 *
	 * Returns the names of all backends.
	 */
	public static function getBackends(){
		return self::$_backends;
	}

	/**
	 * @brief gets used backends
	 * @returns array of backends
	 *
	 * Returns the names of all used backends.
	 */
	public static function getUsedBackends(){
		return array_keys(self::$_usedBackends);
	}

	/**
	 * @brief Adds the backend to the list of used backends
	 * @param $backend default: database The backend to use for user managment
	 * @returns true/false
	 *
	 * Set the User Authentication Module
	 */
	public static function useBackend( $backend = 'database' ){
		if($backend instanceof OC_User_Interface){
			self::$_usedBackends[get_class($backend)]=$backend;
		}else{
			// You'll never know what happens
			if( null === $backend OR !is_string( $backend )){
				$backend = 'database';
			}

			// Load backend
			switch( $backend ){
				case 'database':
				case 'mysql':
				case 'sqlite':
					self::$_usedBackends[$backend] = new OC_User_Database();
					break;
				default:
					$className = 'OC_USER_' . strToUpper($backend);
					self::$_usedBackends[$backend] = new $className();
					break;
			}
		}
		true;
	}

	/**
	 * remove all used backends
	 */
	public static function clearBackends(){
		self::$_usedBackends=array();
	}

	/**
	 * @brief Create a new user
	 * @param $uid The username of the user to create
	 * @param $password The password of the new user
	 * @returns true/false
	 *
	 * Creates a new user. Basic checking of username is done in OC_User
	 * itself, not in its subclasses.
	 *
	 * Allowed characters in the username are: "a-z", "A-Z", "0-9" and "_.@-"
	 */
	public static function createUser( $uid, $password ){
		// Check the name for bad characters
		// Allowed are: "a-z", "A-Z", "0-9" and "_.@-"
		if( preg_match( '/[^a-zA-Z0-9 _\.@\-]/', $uid )){
			throw new Exception('Only the following characters are allowed in a username: "a-z", "A-Z", "0-9", and "_.@-"');
		}
		// No empty username
		if(trim($uid) == ''){
			throw new Exception('A valid username must be provided');
		}
		// No empty password
		if(trim($password) == ''){
			throw new Exception('A valid password must be provided');
		}

		// Check if user already exists
		if( self::userExists($uid) ){
			throw new Exception('The username is already being used');
		}


		$run = true;
		OC_Hook::emit( "OC_User", "pre_createUser", array( "run" => &$run, "uid" => $uid, "password" => $password ));

		if( $run ){
			//create the user in the first backend that supports creating users
			foreach(self::$_usedBackends as $backend){
				if(!$backend->implementsActions(OC_USER_BACKEND_CREATE_USER))
					continue;

				$backend->createUser($uid,$password);
				OC_Hook::emit( "OC_User", "post_createUser", array( "uid" => $uid, "password" => $password ));

				return true;
			}
		}
		return false;
	}

	/**
	 * @brief delete a user
	 * @param $uid The username of the user to delete
	 * @returns true/false
	 *
	 * Deletes a user
	 */
	public static function deleteUser( $uid ){
		$run = true;
		OC_Hook::emit( "OC_User", "pre_deleteUser", array( "run" => &$run, "uid" => $uid ));

		if( $run ){
			//delete the user from all backends
			foreach(self::$_usedBackends as $backend){
				$backend->deleteUser($uid);
			}
			// We have to delete the user from all groups
			foreach( OC_Group::getUserGroups( $uid ) as $i ){
				OC_Group::removeFromGroup( $uid, $i );
			}
			// Delete the user's keys in preferences
			OC_Preferences::deleteUser($uid);
			// Emit and exit
			OC_Hook::emit( "OC_User", "post_deleteUser", array( "uid" => $uid ));
			return true;
		}
		else{
			return false;
		}
	}

	/**
	 * @brief Try to login a user
	 * @param $uid The username of the user to log in
	 * @param $password The password of the user
	 * @returns true/false
	 *
	 * Log in a user and regenerate a new session - if the password is ok
	 */
	public static function login( $uid, $password ){
		$run = true;
		OC_Hook::emit( "OC_User", "pre_login", array( "run" => &$run, "uid" => $uid ));

		if( $run ){
<<<<<<< HEAD
			$uid=self::checkPassword( $uid, $password );
			if($uid){
=======
			$uid = self::checkPassword( $uid, $password );
			$enabled = self::isEnabled($uid);
			if($uid && $enabled){
>>>>>>> 46d6fd15
				session_regenerate_id(true);
				self::setUserId($uid);
				OC_Hook::emit( "OC_User", "post_login", array( "uid" => $uid, 'password'=>$password ));
				return true;
			}
		}
		return false;
	}

	/**
	 * @brief Sets user id for session and triggers emit
	 * @returns true
	 *
	 */
	public static function setUserId($uid) {
		$_SESSION['user_id'] = $uid;
		return true;
	}

	/**
	 * @brief Logs the current user out and kills all the session data
	 * @returns true
	 *
	 * Logout, destroys session
	 */
	public static function logout(){
		OC_Hook::emit( "OC_User", "logout", array());
		session_unset();
		session_destroy();
		OC_User::unsetMagicInCookie();
		return true;
	}

	/**
	 * @brief Check if the user is logged in
	 * @returns true/false
	 *
	 * Checks if the user is logged in
	 */
	public static function isLoggedIn(){
<<<<<<< HEAD
		static $is_login_checked = null;
		if (!is_null($is_login_checked)) {
			return $is_login_checked;
		}
		if( isset($_SESSION['user_id']) AND $_SESSION['user_id']) {
			OC_App::loadApps(array('authentication'));
			if (self::userExists($_SESSION['user_id']) ){
				return $is_login_checked = true;
			}
		}
		return $is_login_checked = false;
=======
		if( isset($_SESSION['user_id']) AND $_SESSION['user_id']) {
			OC_App::loadApps(array('authentication'));
			if (self::userExists($_SESSION['user_id']) ){
				return true;
			}
		}
		return false;
>>>>>>> 46d6fd15
	}

	/**
	 * @brief get the user id of the user currently logged in.
	 * @return string uid or false
	 */
	public static function getUser(){
		if( isset($_SESSION['user_id']) AND $_SESSION['user_id'] ){
			return $_SESSION['user_id'];
		}
		else{
			return false;
		}
	}

	/**
	 * @brief Autogenerate a password
	 * @returns string
	 *
	 * generates a password
	 */
	public static function generatePassword(){
		return uniqId();
	}

	/**
	 * @brief Set password
	 * @param $uid The username
	 * @param $password The new password
	 * @returns true/false
	 *
	 * Change the password of a user
	 */
	public static function setPassword( $uid, $password ){
		$run = true;
		OC_Hook::emit( "OC_User", "pre_setPassword", array( "run" => &$run, "uid" => $uid, "password" => $password ));

		if( $run ){
			$success = false;
			foreach(self::$_usedBackends as $backend){
				if($backend->implementsActions(OC_USER_BACKEND_SET_PASSWORD)){
					if($backend->userExists($uid)){
						$success |= $backend->setPassword($uid,$password);
					}
				}
			}
			OC_Hook::emit( "OC_User", "post_setPassword", array( "uid" => $uid, "password" => $password ));
			return $success;
		}
		else{
			return false;
		}
	}

	/**
	 * @brief Check if the password is correct
	 * @param $uid The username
	 * @param $password The password
	 * @returns string
	 *
	 * Check if the password is correct without logging in the user
	 * returns the user id or false
	 */
	public static function checkPassword( $uid, $password ){
		foreach(self::$_usedBackends as $backend){
			if($backend->implementsActions(OC_USER_BACKEND_CHECK_PASSWORD)){
				$result=$backend->checkPassword( $uid, $password );
				if($result){
					return $result;
				}
			}
		}
	}

	/**
	 * @brief Get a list of all users
	 * @returns array with all uids
	 *
	 * Get a list of all users.
	 */
	public static function getUsers($search = '', $limit = -1, $offset = 0) {
		$users = array();
		foreach (self::$_usedBackends as $backend) {
			$backendUsers = $backend->getUsers($search, $limit, $offset);
			if (is_array($backendUsers)) {
				$users = array_merge($users, $backendUsers);
			}
		}
		asort($users);
		return $users;
	}

	/**
	 * @brief check if a user exists
	 * @param string $uid the username
	 * @return boolean
	 */
	public static function userExists($uid){
		foreach(self::$_usedBackends as $backend){
			$result=$backend->userExists($uid);
			if($result===true){
				return true;
			}
		}
		return false;
	}
	
	/**
	 * disables a user
	 * @param string $userid the user to disable
	 */
	public static function disableUser($userid){
		$query = "INSERT INTO *PREFIX*preferences (`userid`, `appid`, `configkey`, `configvalue`) VALUES(?, ?, ?, ?)";
		$query = OC_DB::prepare($query);
		$query->execute(array($userid, 'core', 'enabled', 'false'));
	}
	
	/**
	 * enable a user
	 * @param string $userid
	 */
	public static function enableUser($userid){
		$query = "DELETE FROM *PREFIX*preferences WHERE userid = ? AND appid = ? AND configkey = ? AND configvalue = ?";
		$query = OC_DB::prepare($query);
		$query->execute(array($userid, 'core', 'enabled', 'false'));
	}
	
	/**
	 * checks if a user is enabled
	 * @param string $userid
	 * @return bool
	 */
	public static function isEnabled($userid){
		$query = "SELECT userid FROM *PREFIX*preferences WHERE userid = ? AND appid = ? AND configkey = ? AND configvalue = ?";
		$query = OC_DB::prepare($query);
		$results = $query->execute(array($userid, 'core', 'enabled', 'false'));
		return $results->numRows() ? false : true;
	}

	/**
	 * @brief Set cookie value to use in next page load
	 * @param string $username username to be set
	 */
	public static function setMagicInCookie($username, $token){
		$secure_cookie = OC_Config::getValue("forcessl", false);
		setcookie("oc_username", $username, time()+60*60*24*15, '', '', $secure_cookie);
		setcookie("oc_token", $token, time()+60*60*24*15, '', '', $secure_cookie);
		setcookie("oc_remember_login", true, time()+60*60*24*15, '', '', $secure_cookie);
	}

	/**
	 * @brief Remove cookie for "remember username"
	 */
	public static function unsetMagicInCookie(){
		unset($_COOKIE["oc_username"]);
		unset($_COOKIE["oc_token"]);
		unset($_COOKIE["oc_remember_login"]);
		setcookie("oc_username", NULL, -1);
		setcookie("oc_token", NULL, -1);
		setcookie("oc_remember_login", NULL, -1);
	}
}<|MERGE_RESOLUTION|>--- conflicted
+++ resolved
@@ -208,14 +208,9 @@
 		OC_Hook::emit( "OC_User", "pre_login", array( "run" => &$run, "uid" => $uid ));
 
 		if( $run ){
-<<<<<<< HEAD
-			$uid=self::checkPassword( $uid, $password );
-			if($uid){
-=======
 			$uid = self::checkPassword( $uid, $password );
 			$enabled = self::isEnabled($uid);
 			if($uid && $enabled){
->>>>>>> 46d6fd15
 				session_regenerate_id(true);
 				self::setUserId($uid);
 				OC_Hook::emit( "OC_User", "post_login", array( "uid" => $uid, 'password'=>$password ));
@@ -256,19 +251,6 @@
 	 * Checks if the user is logged in
 	 */
 	public static function isLoggedIn(){
-<<<<<<< HEAD
-		static $is_login_checked = null;
-		if (!is_null($is_login_checked)) {
-			return $is_login_checked;
-		}
-		if( isset($_SESSION['user_id']) AND $_SESSION['user_id']) {
-			OC_App::loadApps(array('authentication'));
-			if (self::userExists($_SESSION['user_id']) ){
-				return $is_login_checked = true;
-			}
-		}
-		return $is_login_checked = false;
-=======
 		if( isset($_SESSION['user_id']) AND $_SESSION['user_id']) {
 			OC_App::loadApps(array('authentication'));
 			if (self::userExists($_SESSION['user_id']) ){
@@ -276,7 +258,6 @@
 			}
 		}
 		return false;
->>>>>>> 46d6fd15
 	}
 
 	/**
@@ -357,7 +338,7 @@
 	 *
 	 * Get a list of all users.
 	 */
-	public static function getUsers($search = '', $limit = -1, $offset = 0) {
+	public static function getUsers($search = '', $limit = null, $offset = null) {
 		$users = array();
 		foreach (self::$_usedBackends as $backend) {
 			$backendUsers = $backend->getUsers($search, $limit, $offset);
@@ -389,7 +370,7 @@
 	 * @param string $userid the user to disable
 	 */
 	public static function disableUser($userid){
-		$query = "INSERT INTO *PREFIX*preferences (`userid`, `appid`, `configkey`, `configvalue`) VALUES(?, ?, ?, ?)";
+		$query = "INSERT INTO `*PREFIX*preferences` (`userid`, `appid`, `configkey`, `configvalue`) VALUES(?, ?, ?, ?)";
 		$query = OC_DB::prepare($query);
 		$query->execute(array($userid, 'core', 'enabled', 'false'));
 	}
@@ -399,7 +380,7 @@
 	 * @param string $userid
 	 */
 	public static function enableUser($userid){
-		$query = "DELETE FROM *PREFIX*preferences WHERE userid = ? AND appid = ? AND configkey = ? AND configvalue = ?";
+		$query = "DELETE FROM `*PREFIX*preferences` WHERE `userid` = ? AND `appid` = ? AND `configkey` = ? AND `configvalue` = ?";
 		$query = OC_DB::prepare($query);
 		$query->execute(array($userid, 'core', 'enabled', 'false'));
 	}
@@ -410,7 +391,7 @@
 	 * @return bool
 	 */
 	public static function isEnabled($userid){
-		$query = "SELECT userid FROM *PREFIX*preferences WHERE userid = ? AND appid = ? AND configkey = ? AND configvalue = ?";
+		$query = "SELECT `userid` FROM `*PREFIX*preferences` WHERE `userid` = ? AND `appid` = ? AND `configkey` = ? AND `configvalue` = ?";
 		$query = OC_DB::prepare($query);
 		$results = $query->execute(array($userid, 'core', 'enabled', 'false'));
 		return $results->numRows() ? false : true;
