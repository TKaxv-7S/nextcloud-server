--- conflicted
+++ resolved
@@ -1,1256 +1,3 @@
-<<<<<<< HEAD
-<?php
-/**
-* ownCloud
-*
-* @author Michael Gapczynski
-* @copyright 2012 Michael Gapczynski mtgap@owncloud.com
-*
-* This library is free software; you can redistribute it and/or
-* modify it under the terms of the GNU AFFERO GENERAL PUBLIC LICENSE
-* License as published by the Free Software Foundation; either
-* version 3 of the License, or any later version.
-*
-* This library is distributed in the hope that it will be useful,
-* but WITHOUT ANY WARRANTY; without even the implied warranty of
-* MERCHANTABILITY or FITNESS FOR A PARTICULAR PURPOSE.  See the
-* GNU AFFERO GENERAL PUBLIC LICENSE for more details.
-*
-* You should have received a copy of the GNU Affero General Public
-* License along with this library.  If not, see <http://www.gnu.org/licenses/>.
-*/
-namespace OCP;
-
-\OC_Hook::connect('OC_User', 'post_deleteUser', 'OCP\Share', 'post_deleteUser');
-\OC_Hook::connect('OC_User', 'post_addToGroup', 'OCP\Share', 'post_addToGroup');
-\OC_Hook::connect('OC_User', 'post_removeFromGroup', 'OCP\Share', 'post_removeFromGroup');
-\OC_Hook::connect('OC_User', 'post_deleteGroup', 'OCP\Share', 'post_deleteGroup');
-
-/**
-* This class provides the ability for apps to share their content between users.
-* Apps must create a backend class that implements OCP\Share_Backend and register it with this class.
-*/
-class Share {
-
-	const SHARE_TYPE_USER = 0;
-	const SHARE_TYPE_GROUP = 1;
-	const SHARE_TYPE_LINK = 3;
-	const SHARE_TYPE_EMAIL = 4;
-	const SHARE_TYPE_CONTACT = 5;
-	const SHARE_TYPE_REMOTE = 6;
-
-	/** CRUDS permissions (Create, Read, Update, Delete, Share) using a bitmask
-	* Construct permissions for share() and setPermissions with Or (|) e.g. Give user read and update permissions: PERMISSION_READ | PERMISSION_UPDATE
-	* Check if permission is granted with And (&) e.g. Check if delete is granted: if ($permissions & PERMISSION_DELETE)
-	* Remove permissions with And (&) and Not (~) e.g. Remove the update permission: $permissions &= ~PERMISSION_UPDATE
-	* Apps are required to handle permissions on their own, this class only stores and manages the permissions of shares
-	*/
-	const PERMISSION_CREATE = 4;
-	const PERMISSION_READ = 1;
-	const PERMISSION_UPDATE = 2;
-	const PERMISSION_DELETE = 8;
-	const PERMISSION_SHARE = 16;
-
-	const FORMAT_NONE = -1;
-	const FORMAT_STATUSES = -2;
-	const FORMAT_SOURCES = -3;
-
-	private static $shareTypeUserAndGroups = -1;
-	private static $shareTypeGroupUserUnique = 2;
-	private static $backends = array();
-	private static $backendTypes = array();
-
-	/**
-	* @brief Register a sharing backend class that implements OCP\Share_Backend for an item type
-	* @param string Item type
-	* @param string Backend class
-	* @param string (optional) Depends on item type
-	* @param array (optional) List of supported file extensions if this item type depends on files
-	* @return Returns true if backend is registered or false if error
-	*/
-	public static function registerBackend($itemType, $class, $collectionOf = null, $supportedFileExtensions = null) {
-		if (self::isEnabled()) {
-			if (!isset(self::$backendTypes[$itemType])) {
-				self::$backendTypes[$itemType] = array('class' => $class, 'collectionOf' => $collectionOf, 'supportedFileExtensions' => $supportedFileExtensions);
-				if(count(self::$backendTypes) === 1) {
-					\OC_Util::addScript('core', 'share');
-					\OC_Util::addStyle('core', 'share');
-				}
-				return true;
-			}
-			\OC_Log::write('OCP\Share', 'Sharing backend '.$class.' not registered, '.self::$backendTypes[$itemType]['class'].' is already registered for '.$itemType, \OC_Log::WARN);
-		}
-		return false;
-	}
-
-	/**
-	* @brief Check if the Share API is enabled
-	* @return Returns true if enabled or false
-	*
-	* The Share API is enabled by default if not configured
-	*
-	*/
-	public static function isEnabled() {
-		if (\OC_Appconfig::getValue('core', 'shareapi_enabled', 'yes') == 'yes') {
-			return true;
-		}
-		return false;
-	}
-
-	/**
-	* @brief Get the items of item type shared with the current user
-	* @param string Item type
-	* @param int Format (optional) Format type must be defined by the backend
-	* @param int Number of items to return (optional) Returns all by default
-	* @return Return depends on format
-	*/
-	public static function getItemsSharedWith($itemType, $format = self::FORMAT_NONE, $parameters = null, $limit = -1, $includeCollections = false) {
-		return self::getItems($itemType, null, self::$shareTypeUserAndGroups, \OC_User::getUser(), null, $format, $parameters, $limit, $includeCollections);
-	}
-
-	/**
-	* @brief Get the item of item type shared with the current user
-	* @param string Item type
-	* @param string Item target
-	* @param int Format (optional) Format type must be defined by the backend
-	* @return Return depends on format
-	*/
-	public static function getItemSharedWith($itemType, $itemTarget, $format = self::FORMAT_NONE, $parameters = null, $includeCollections = false) {
-		return self::getItems($itemType, $itemTarget, self::$shareTypeUserAndGroups, \OC_User::getUser(), null, $format, $parameters, 1, $includeCollections);
-	}
-
-	/**
-	* @brief Get the item of item type shared with the current user by source
-	* @param string Item type
-	* @param string Item source
-	* @param int Format (optional) Format type must be defined by the backend
-	* @return Return depends on format
-	*/
-	public static function getItemSharedWithBySource($itemType, $itemSource, $format = self::FORMAT_NONE, $parameters = null, $includeCollections = false) {
-		return self::getItems($itemType, $itemSource, self::$shareTypeUserAndGroups, \OC_User::getUser(), null, $format, $parameters, 1, $includeCollections, true);
-	}
-
-	/**
-	* @brief Get the item of item type shared by a link
-	* @param string Item type
-	* @param string Item source
-	* @param string Owner of link
-	* @return Item
-	*/
-	public static function getItemSharedWithByLink($itemType, $itemSource, $uidOwner) {
-		return self::getItems($itemType, $itemSource, self::SHARE_TYPE_LINK, null, $uidOwner, self::FORMAT_NONE, null, 1);
-	}
-
-	/**
-	* @brief Get the shared items of item type owned by the current user
-	* @param string Item type
-	* @param int Format (optional) Format type must be defined by the backend
-	* @param int Number of items to return (optional) Returns all by default
-	* @return Return depends on format
-	*/
-	public static function getItemsShared($itemType, $format = self::FORMAT_NONE, $parameters = null, $limit = -1, $includeCollections = false) {
-		return self::getItems($itemType, null, null, null, \OC_User::getUser(), $format, $parameters, $limit, $includeCollections);
-	}
-
-	/**
-	* @brief Get the shared item of item type owned by the current user
-	* @param string Item type
-	* @param string Item source
-	* @param int Format (optional) Format type must be defined by the backend
-	* @return Return depends on format
-	*/
-	public static function getItemShared($itemType, $itemSource, $format = self::FORMAT_NONE, $parameters = null, $includeCollections = false) {
-		return self::getItems($itemType, $itemSource, null, null, \OC_User::getUser(), $format, $parameters, -1, $includeCollections);
-	}
-
-	/**
-	* @brief Share an item with a user, group, or via private link
-	* @param string Item type
-	* @param string Item source
-	* @param int SHARE_TYPE_USER, SHARE_TYPE_GROUP, or SHARE_TYPE_LINK
-	* @param string User or group the item is being shared with
-	* @param int CRUDS permissions
-	* @return bool Returns true on success or false on failure
-	*/
-	public static function shareItem($itemType, $itemSource, $shareType, $shareWith, $permissions) {
-		$uidOwner = \OC_User::getUser();
-		$sharingPolicy = \OC_Appconfig::getValue('core', 'shareapi_share_policy', 'global');
-		// Verify share type and sharing conditions are met
-		if ($shareType === self::SHARE_TYPE_USER) {
-			if ($shareWith == $uidOwner) {
-				$message = 'Sharing '.$itemSource.' failed, because the user '.$shareWith.' is the item owner';
-				\OC_Log::write('OCP\Share', $message, \OC_Log::ERROR);
-				throw new \Exception($message);
-			}
-			if (!\OC_User::userExists($shareWith)) {
-				$message = 'Sharing '.$itemSource.' failed, because the user '.$shareWith.' does not exist';
-				\OC_Log::write('OCP\Share', $message, \OC_Log::ERROR);
-				throw new \Exception($message);
-			}
-			if ($sharingPolicy == 'groups_only') {
-				$inGroup = array_intersect(\OC_Group::getUserGroups($uidOwner), \OC_Group::getUserGroups($shareWith));
-				if (empty($inGroup)) {
-					$message = 'Sharing '.$itemSource.' failed, because the user '.$shareWith.' is not a member of any groups that '.$uidOwner.' is a member of';
-					\OC_Log::write('OCP\Share', $message, \OC_Log::ERROR);
-					throw new \Exception($message);
-				}
-			}
-			// Check if the item source is already shared with the user, either from the same owner or a different user
-			if ($checkExists = self::getItems($itemType, $itemSource, self::$shareTypeUserAndGroups, $shareWith, null, self::FORMAT_NONE, null, 1, true, true)) {
-				// Only allow the same share to occur again if it is the same owner and is not a user share, this use case is for increasing permissions for a specific user
-				if ($checkExists['uid_owner'] != $uidOwner || $checkExists['share_type'] == $shareType) {
-					$message = 'Sharing '.$itemSource.' failed, because this item is already shared with '.$shareWith;
-					\OC_Log::write('OCP\Share', $message, \OC_Log::ERROR);
-					throw new \Exception($message);
-				}
-			}
-		} else if ($shareType === self::SHARE_TYPE_GROUP) {
-			if (!\OC_Group::groupExists($shareWith)) {
-				$message = 'Sharing '.$itemSource.' failed, because the group '.$shareWith.' does not exist';
-				\OC_Log::write('OCP\Share', $message, \OC_Log::ERROR);
-				throw new \Exception($message);
-			}
-			if ($sharingPolicy == 'groups_only' && !\OC_Group::inGroup($uidOwner, $shareWith)) {
-				$message = 'Sharing '.$itemSource.' failed, because '.$uidOwner.' is not a member of the group '.$shareWith;
-				\OC_Log::write('OCP\Share', $message, \OC_Log::ERROR);
-				throw new \Exception($message);
-			}
-			// Check if the item source is already shared with the group, either from the same owner or a different user
-			// The check for each user in the group is done inside the put() function
-			if ($checkExists = self::getItems($itemType, $itemSource, self::SHARE_TYPE_GROUP, $shareWith, null, self::FORMAT_NONE, null, 1, true, true)) {
-				// Only allow the same share to occur again if it is the same owner and is not a group share, this use case is for increasing permissions for a specific user
-				if ($checkExists['uid_owner'] != $uidOwner || $checkExists['share_type'] == $shareType) {
-					$message = 'Sharing '.$itemSource.' failed, because this item is already shared with '.$shareWith;
-					\OC_Log::write('OCP\Share', $message, \OC_Log::ERROR);
-					throw new \Exception($message);
-				}
-			}
-			// Convert share with into an array with the keys group and users
-			$group = $shareWith;
-			$shareWith = array();
-			$shareWith['group'] = $group;
-			$shareWith['users'] = array_diff(\OC_Group::usersInGroup($group), array($uidOwner));
-		} else if ($shareType === self::SHARE_TYPE_LINK) {
-			if (\OC_Appconfig::getValue('core', 'shareapi_allow_links', 'yes') == 'yes') {
-				if ($checkExists = self::getItems($itemType, $itemSource, self::SHARE_TYPE_LINK, null, $uidOwner, self::FORMAT_NONE, null, 1)) {
-					// If password is set delete the old link
-					if (isset($shareWith)) {
-						self::delete($checkExists['id']);
-					} else {
-						$message = 'Sharing '.$itemSource.' failed, because this item is already shared with a link';
-						\OC_Log::write('OCP\Share', $message, \OC_Log::ERROR);
-						throw new \Exception($message);
-					}
-				}
-				// Generate hash of password - same method as user passwords
-				if (isset($shareWith)) {
-					$forcePortable = (CRYPT_BLOWFISH != 1);
-					$hasher = new \PasswordHash(8, $forcePortable);
-					$shareWith = $hasher->HashPassword($shareWith.\OC_Config::getValue('passwordsalt', ''));
-				}
-				return self::put($itemType, $itemSource, $shareType, $shareWith, $uidOwner, $permissions);
-			}
-			$message = 'Sharing '.$itemSource.' failed, because sharing with links is not allowed';
-			\OC_Log::write('OCP\Share', $message, \OC_Log::ERROR);
-			throw new \Exception($message);
-			return false;
-// 		} else if ($shareType === self::SHARE_TYPE_CONTACT) {
-// 			if (!\OC_App::isEnabled('contacts')) {
-// 				$message = 'Sharing '.$itemSource.' failed, because the contacts app is not enabled';
-// 				\OC_Log::write('OCP\Share', $message, \OC_Log::ERROR);
-// 				return false;
-// 			}
-// 			$vcard = \OC_Contacts_App::getContactVCard($shareWith);
-// 			if (!isset($vcard)) {
-// 				$message = 'Sharing '.$itemSource.' failed, because the contact does not exist';
-// 				\OC_Log::write('OCP\Share', $message, \OC_Log::ERROR);
-// 				throw new \Exception($message);
-// 			}
-// 			$details = \OC_Contacts_VCard::structureContact($vcard);
-// 			// TODO Add ownCloud user to contacts vcard
-// 			if (!isset($details['EMAIL'])) {
-// 				$message = 'Sharing '.$itemSource.' failed, because no email address is associated with the contact';
-// 				\OC_Log::write('OCP\Share', $message, \OC_Log::ERROR);
-// 				throw new \Exception($message);
-// 			}
-// 			return self::shareItem($itemType, $itemSource, self::SHARE_TYPE_EMAIL, $details['EMAIL'], $permissions);
-		} else {
-			// Future share types need to include their own conditions
-			$message = 'Share type '.$shareType.' is not valid for '.$itemSource;
-			\OC_Log::write('OCP\Share', $message, \OC_Log::ERROR);
-			throw new \Exception($message);
-		}
-		// If the item is a folder, scan through the folder looking for equivalent item types
-		if ($itemType == 'folder') {
-			$parentFolder = self::put('folder', $itemSource, $shareType, $shareWith, $uidOwner, $permissions, true);
-			if ($parentFolder && $files = \OC_Files::getDirectoryContent($itemSource)) {
-				for ($i = 0; $i < count($files); $i++) {
-					$name = substr($files[$i]['name'], strpos($files[$i]['name'], $itemSource) - strlen($itemSource));
-					if ($files[$i]['mimetype'] == 'httpd/unix-directory' && $children = \OC_Files::getDirectoryContent($name, '/')) {
-						// Continue scanning into child folders
-						array_push($files, $children);
-					} else {
-						// Check file extension for an equivalent item type to convert to
-						$extension = strtolower(substr($itemSource, strrpos($itemSource, '.') + 1));
-						foreach (self::$backends as $type => $backend) {
-							if (isset($backend->dependsOn) && $backend->dependsOn == 'file' && isset($backend->supportedFileExtensions) && in_array($extension, $backend->supportedFileExtensions)) {
-								$itemType = $type;
-								break;
-							}
-						}
-						// Pass on to put() to check if this item should be converted, the item won't be inserted into the database unless it can be converted
-						self::put($itemType, $name, $shareType, $shareWith, $uidOwner, $permissions, $parentFolder);
-					}
-				}
-				return true;
-			}
-			return false;
-		} else {
-			// Put the item into the database
-			return self::put($itemType, $itemSource, $shareType, $shareWith, $uidOwner, $permissions);
-		}
-	}
-
-	/**
-	* @brief Unshare an item from a user, group, or delete a private link
-	* @param string Item type
-	* @param string Item source
-	* @param int SHARE_TYPE_USER, SHARE_TYPE_GROUP, or SHARE_TYPE_LINK
-	* @param string User or group the item is being shared with
-	* @return Returns true on success or false on failure
-	*/
-	public static function unshare($itemType, $itemSource, $shareType, $shareWith) {
-		if ($item = self::getItems($itemType, $itemSource, $shareType, $shareWith, \OC_User::getUser(), self::FORMAT_NONE, null, 1)) {
-			self::delete($item['id']);
-			return true;
-		}
-		return false;
-	}
-
-	/**
-	* @brief Unshare an item shared with the current user
-	* @param string Item type
-	* @param string Item target
-	* @return Returns true on success or false on failure
-	*
-	* Unsharing from self is not allowed for items inside collections
-	*
-	*/
-	public static function unshareFromSelf($itemType, $itemTarget) {
-		if ($item = self::getItemSharedWith($itemType, $itemTarget)) {
-			if ((int)$item['share_type'] === self::SHARE_TYPE_GROUP) {
-				// Insert an extra row for the group share and set permission to 0 to prevent it from showing up for the user
-				$query = \OC_DB::prepare('INSERT INTO `*PREFIX*share` (`item_type`, `item_source`, `item_target`, `parent`, `share_type`, `share_with`, `uid_owner`, `permissions`, `stime`, `file_source`, `file_target`) VALUES (?,?,?,?,?,?,?,?,?,?,?)');
-				$query->execute(array($item['item_type'], $item['item_source'], $item['item_target'], $item['id'], self::$shareTypeGroupUserUnique, \OC_User::getUser(), $item['uid_owner'], 0, $item['stime'], $item['file_source'], $item['file_target']));
-				\OC_DB::insertid('*PREFIX*share');
-				// Delete all reshares by this user of the group share
-				self::delete($item['id'], true, \OC_User::getUser());
-			} else if ((int)$item['share_type'] === self::$shareTypeGroupUserUnique) {
-				// Set permission to 0 to prevent it from showing up for the user
-				$query = \OC_DB::prepare('UPDATE `*PREFIX*share` SET `permissions` = ? WHERE `id` = ?');
-				$query->execute(array(0, $item['id']));
-				self::delete($item['id'], true);
-			} else {
-				self::delete($item['id']);
-			}
-			return true;
-		}
-		return false;
-	}
-
-	/**
-	* @brief Set the permissions of an item for a specific user or group
-	* @param string Item type
-	* @param string Item source
-	* @param int SHARE_TYPE_USER, SHARE_TYPE_GROUP, or SHARE_TYPE_LINK
-	* @param string User or group the item is being shared with
-	* @param int CRUDS permissions
-	* @return Returns true on success or false on failure
-	*/
-	public static function setPermissions($itemType, $itemSource, $shareType, $shareWith, $permissions) {
-		if ($item = self::getItems($itemType, $itemSource, $shareType, $shareWith, \OC_User::getUser(), self::FORMAT_NONE, null, 1, false)) {
-			// Check if this item is a reshare and verify that the permissions granted don't exceed the parent shared item
-			if (isset($item['parent'])) {
-				$query = \OC_DB::prepare('SELECT `permissions` FROM `*PREFIX*share` WHERE `id` = ?', 1);
-				$result = $query->execute(array($item['parent']))->fetchRow();
-				if (~(int)$result['permissions'] & $permissions) {
-					$message = 'Setting permissions for '.$itemSource.' failed, because the permissions exceed permissions granted to '.\OC_User::getUser();
-					\OC_Log::write('OCP\Share', $message, \OC_Log::ERROR);
-					throw new \Exception($message);
-				}
-			}
-			$query = \OC_DB::prepare('UPDATE `*PREFIX*share` SET `permissions` = ? WHERE `id` = ?');
-			$query->execute(array($permissions, $item['id']));
-			// Check if permissions were removed
-			if ($item['permissions'] & ~$permissions) {
-				// If share permission is removed all reshares must be deleted
-				if (($item['permissions'] & self::PERMISSION_SHARE) && (~$permissions & self::PERMISSION_SHARE)) {
-					self::delete($item['id'], true);
-				} else {
-					$ids = array();
-					$parents = array($item['id']);
-					while (!empty($parents)) {
-						$parents = "'".implode("','", $parents)."'";
-						$query = \OC_DB::prepare('SELECT `id`, `permissions` FROM `*PREFIX*share` WHERE `parent` IN ('.$parents.')');
-						$result = $query->execute();
-						// Reset parents array, only go through loop again if items are found that need permissions removed
-						$parents = array();
-						while ($item = $result->fetchRow()) {
-							// Check if permissions need to be removed
-							if ($item['permissions'] & ~$permissions) {
-								// Add to list of items that need permissions removed
-								$ids[] = $item['id'];
-								$parents[] = $item['id'];
-							}
-						}
-					}
-					// Remove the permissions for all reshares of this item
-					if (!empty($ids)) {
-						$ids = "'".implode("','", $ids)."'";
-						$query = \OC_DB::prepare('UPDATE `*PREFIX*share` SET `permissions` = `permissions` & ? WHERE `id` IN ('.$ids.')');
-						$query->execute(array($permissions));
-					}
-				}
-			}
-			return true;
-		}
-		$message = 'Setting permissions for '.$itemSource.' failed, because the item was not found';
-		\OC_Log::write('OCP\Share', $message, \OC_Log::ERROR);
-		throw new \Exception($message);
-	}
-
-	public static function setExpirationDate($itemType, $itemSource, $date) {
-		if ($items = self::getItems($itemType, $itemSource, null, null, \OC_User::getUser(), self::FORMAT_NONE, null, -1, false)) {
-			if (!empty($items)) {
-				if ($date == '') {
-					$date = null;
-				} else {
-					$date = new \DateTime($date);
-					$date = date('Y-m-d H:i', $date->format('U') - $date->getOffset());
-				}
-				$query = \OC_DB::prepare('UPDATE `*PREFIX*share` SET `expiration` = ? WHERE `id` = ?');
-				foreach ($items as $item) {
-					$query->execute(array($date, $item['id']));
-				}
-				return true;
-			}
-		}
-		return false;
-	}
-
-	/**
-	* @brief Get the backend class for the specified item type
-	* @param string Item type
-	* @return Sharing backend object
-	*/
-	private static function getBackend($itemType) {
-		if (isset(self::$backends[$itemType])) {
-			return self::$backends[$itemType];
-		} else if (isset(self::$backendTypes[$itemType]['class'])) {
-			$class = self::$backendTypes[$itemType]['class'];
-			if (class_exists($class)) {
-				self::$backends[$itemType] = new $class;
-				if (!(self::$backends[$itemType] instanceof Share_Backend)) {
-					$message = 'Sharing backend '.$class.' must implement the interface OCP\Share_Backend';
-					\OC_Log::write('OCP\Share', $message, \OC_Log::ERROR);
-					throw new \Exception($message);
-				}
-				return self::$backends[$itemType];
-			} else {
-				$message = 'Sharing backend '.$class.' not found';
-				\OC_Log::write('OCP\Share', $message, \OC_Log::ERROR);
-				throw new \Exception($message);
-			}
-		}
-		$message = 'Sharing backend for '.$itemType.' not found';
-		\OC_Log::write('OCP\Share', $message, \OC_Log::ERROR);
-		throw new \Exception($message);
-	}
-
-	/**
-	* @brief Get a list of collection item types for the specified item type
-	* @param string Item type
-	* @return array
-	*/
-	private static function getCollectionItemTypes($itemType) {
-		$collectionTypes = array($itemType);
-		foreach (self::$backendTypes as $type => $backend) {
-			if (in_array($backend['collectionOf'], $collectionTypes)) {
-				$collectionTypes[] = $type;
-			}
-		}
-		if (!self::getBackend($itemType) instanceof Share_Backend_Collection) {
-			unset($collectionTypes[0]);
-		}
-		// Return array if collections were found or the item type is a collection itself - collections can be inside collections
-		if (count($collectionTypes) > 0) {
-			return $collectionTypes;
-		}
-		return false;
-	}
-
-	/**
-	* @brief Get shared items from the database
-	* @param string Item type
-	* @param string Item source or target (optional)
-	* @param int SHARE_TYPE_USER, SHARE_TYPE_GROUP, SHARE_TYPE_LINK, $shareTypeUserAndGroups, or $shareTypeGroupUserUnique
-	* @param string User or group the item is being shared with
-	* @param string User that is the owner of shared items (optional)
-	* @param int Format to convert items to with formatItems()
-	* @param mixed Parameters to pass to formatItems()
-	* @param int Number of items to return, -1 to return all matches (optional)
-	* @param bool Include collection item types (optional)
-	* @return mixed
-	*
-	* See public functions getItem(s)... for parameter usage
-	*
-	*/
-	private static function getItems($itemType, $item = null, $shareType = null, $shareWith = null, $uidOwner = null, $format = self::FORMAT_NONE, $parameters = null, $limit = -1, $includeCollections = false, $itemShareWithBySource = false) {
-		if (!self::isEnabled()) {
-			if ($limit == 1 || (isset($uidOwner) && isset($item))) {
-				return false;
-			} else {
-				return array();
-			}
-		}
-		$backend = self::getBackend($itemType);
-		// Get filesystem root to add it to the file target and remove from the file source, match file_source with the file cache
-		if ($itemType == 'file' || $itemType == 'folder') {
-			$root = \OC\Files\Filesystem::getRoot();
-			$where = 'INNER JOIN `*PREFIX*fscache` ON `file_source` = `*PREFIX*fscache`.`id`';
-			if (!isset($item)) {
-				$where .= ' WHERE `file_target` IS NOT NULL';
-			}
-			$fileDependent = true;
-			$queryArgs = array();
-		} else {
-			$fileDependent = false;
-			$root = '';
-			if ($includeCollections && !isset($item) && ($collectionTypes = self::getCollectionItemTypes($itemType))) {
-				// If includeCollections is true, find collections of this item type, e.g. a music album contains songs
-				if (!in_array($itemType, $collectionTypes)) {
-					$itemTypes = array_merge(array($itemType), $collectionTypes);
-				} else {
-					$itemTypes = $collectionTypes;
-				}
-				$placeholders = join(',', array_fill(0, count($itemTypes), '?'));
-				$where .= ' WHERE item_type IN ('.$placeholders.'))';
-				$queryArgs = $itemTypes;
-			} else {
-				$where = ' WHERE `item_type` = ?';
-				$queryArgs = array($itemType);
-			}
-		}
-		if (isset($shareType)) {
-			// Include all user and group items
-			if ($shareType == self::$shareTypeUserAndGroups && isset($shareWith)) {
-				$where .= ' AND `share_type` IN (?,?,?)';
-				$queryArgs[] = self::SHARE_TYPE_USER;
-				$queryArgs[] = self::SHARE_TYPE_GROUP;
-				$queryArgs[] = self::$shareTypeGroupUserUnique;
-				$userAndGroups = array_merge(array($shareWith), \OC_Group::getUserGroups($shareWith));
-				$placeholders = join(',', array_fill(0, count($userAndGroups), '?'));
-				$where .= ' AND `share_with` IN ('.$placeholders.')';
-				$queryArgs = array_merge($queryArgs, $userAndGroups);
-				// Don't include own group shares
-				$where .= ' AND `uid_owner` != ?';
-				$queryArgs[] = $shareWith;
-			} else {
-				$where .= ' AND `share_type` = ?';
-				$queryArgs[] = $shareType;
-				if (isset($shareWith)) {
-					$where .= ' AND `share_with` = ?';
-					$queryArgs[] = $shareWith;
-				}
-			}
-		}
-		if (isset($uidOwner)) {
-			$where .= ' AND `uid_owner` = ?';
-			$queryArgs[] = $uidOwner;
-			if (!isset($shareType)) {
-				// Prevent unique user targets for group shares from being selected
-				$where .= ' AND `share_type` != ?';
-				$queryArgs[] = self::$shareTypeGroupUserUnique;
-			}
-			if ($itemType == 'file' || $itemType == 'folder') {
-				$column = 'file_source';
-			} else {
-				$column = 'item_source';
-			}
-		} else {
-			if ($itemType == 'file' || $itemType == 'folder') {
-				$column = 'file_target';
-			} else {
-				$column = 'item_target';
-			}
-		}
-		if (isset($item)) {
-			if ($includeCollections && $collectionTypes = self::getCollectionItemTypes($itemType)) {
-				$where .= ' AND (';
-			} else {
-				$where .= ' AND';
-			}
-			// If looking for own shared items, check item_source else check item_target
-			if (isset($uidOwner) || $itemShareWithBySource) {
-				// If item type is a file, file source needs to be checked in case the item was converted
-				if ($itemType == 'file' || $itemType == 'folder') {
-					$where .= ' `file_source` = ?';
-					$column = 'file_source';
-				} else {
-					$where .= ' `item_source` = ?';
-					$column = 'item_source';
-				}
-			} else {
-				if ($itemType == 'file' || $itemType == 'folder') {
-					$where .= ' `file_target` = ?';
-					$item = \OC\Files\Filesystem::normalizePath($item);
-				} else {
-					$where .= ' `item_target` = ?';
-				}
-			}
-			$queryArgs[] = $item;
-			if ($includeCollections && $collectionTypes) {
-				$placeholders = join(',', array_fill(0, count($collectionTypes), '?'));
-				$where .= ' OR item_type IN ('.$placeholders.'))';
-				$queryArgs = array_merge($queryArgs, $collectionTypes);
-			}
-		}
-		if ($limit != -1 && !$includeCollections) {
-			if ($shareType == self::$shareTypeUserAndGroups) {
-				// Make sure the unique user target is returned if it exists, unique targets should follow the group share in the database
-				// If the limit is not 1, the filtering can be done later
-				$where .= ' ORDER BY `*PREFIX*share`.`id` DESC';
-			}
-			// The limit must be at least 3, because filtering needs to be done
-			if ($limit < 3) {
-				$queryLimit = 3;
-			} else {
-				$queryLimit = $limit;
-			}
-		} else {
-			$queryLimit = null;
-		}
-		// TODO Optimize selects
-		if ($format == self::FORMAT_STATUSES) {
-			if ($itemType == 'file' || $itemType == 'folder') {
-				$select = '`*PREFIX*share`.`id`, `item_type`, `*PREFIX*share`.`parent`, `share_type`, `file_source`, `path`, `expiration`';
-			} else {
-				$select = '`id`, `item_type`, `item_source`, `parent`, `share_type`, `expiration`';
-			}
-		} else {
-			if (isset($uidOwner)) {
-				if ($itemType == 'file' || $itemType == 'folder') {
-					$select = '`*PREFIX*share`.`id`, `item_type`, `*PREFIX*share`.`parent`, `share_type`, `share_with`, `file_source`, `path`, `permissions`, `stime`, `expiration`';
-				} else {
-					$select = '`id`, `item_type`, `item_source`, `parent`, `share_type`, `share_with`, `permissions`, `stime`, `file_source`, `expiration`';
-				}
-			} else {
-				if ($fileDependent) {
-					if (($itemType == 'file' || $itemType == 'folder') && $format == \OC_Share_Backend_File::FORMAT_FILE_APP || $format == \OC_Share_Backend_File::FORMAT_FILE_APP_ROOT) {
-						$select = '`*PREFIX*share`.`id`, `item_type`, `*PREFIX*share`.`parent`, `uid_owner`, `share_type`, `share_with`, `file_source`, `path`, `file_target`, `permissions`, `expiration`, `name`, `ctime`, `mtime`, `mimetype`, `size`, `encrypted`, `versioned`, `writable`';
-					} else {
-						$select = '`*PREFIX*share`.`id`, `item_type`, `item_source`, `item_target`, `*PREFIX*share`.`parent`, `share_type`, `share_with`, `uid_owner`, `file_source`, `path`, `file_target`, `permissions`, `stime`, `expiration`';
-					}
-				} else {
-					$select = '*';
-				}
-			}
-		}
-		$root = strlen($root);
-		$query = \OC_DB::prepare('SELECT '.$select.' FROM `*PREFIX*share` '.$where, $queryLimit);
-		$result = $query->execute($queryArgs);
-		$items = array();
-		$targets = array();
-		while ($row = $result->fetchRow()) {
-			// Filter out duplicate group shares for users with unique targets
-			if ($row['share_type'] == self::$shareTypeGroupUserUnique && isset($items[$row['parent']])) {
-				$row['share_type'] = self::SHARE_TYPE_GROUP;
-				$row['share_with'] = $items[$row['parent']]['share_with'];
-				// Remove the parent group share
-				unset($items[$row['parent']]);
-				if ($row['permissions'] == 0) {
-					continue;
-				}
-			} else if (!isset($uidOwner)) {
-				// Check if the same target already exists
-				if (isset($targets[$row[$column]])) {
-					// Check if the same owner shared with the user twice through a group and user share - this is allowed
-					$id = $targets[$row[$column]];
-					if ($items[$id]['uid_owner'] == $row['uid_owner']) {
-						// Switch to group share type to ensure resharing conditions aren't bypassed
-						if ($items[$id]['share_type'] != self::SHARE_TYPE_GROUP) {
-							$items[$id]['share_type'] = self::SHARE_TYPE_GROUP;
-							$items[$id]['share_with'] = $row['share_with'];
-						}
-						// Switch ids if sharing permission is granted on only one share to ensure correct parent is used if resharing
-						if (~(int)$items[$id]['permissions'] & self::PERMISSION_SHARE && (int)$row['permissions'] & self::PERMISSION_SHARE) {
-							$items[$row['id']] = $items[$id];
-							unset($items[$id]);
-							$id = $row['id'];
-						}
-						// Combine the permissions for the item
-						$items[$id]['permissions'] |= (int)$row['permissions'];
-						continue;
-					}
-				} else {
-					$targets[$row[$column]] = $row['id'];
-				}
-			}
-			// Remove root from file source paths if retrieving own shared items
-			if (isset($uidOwner) && isset($row['path'])) {
-				if (isset($row['parent'])) {
-					$row['path'] = '/Shared/'.basename($row['path']);
-				} else {
-					$row['path'] = substr($row['path'], $root);
-				}
-			}
-			if (isset($row['expiration'])) {
-				$time = new \DateTime();
-				if ($row['expiration'] < date('Y-m-d H:i', $time->format('U') - $time->getOffset())) {
-					self::delete($row['id']);
-					continue;
-				}
-			}
-			$items[$row['id']] = $row;
-		}
-		if (!empty($items)) {
-			$collectionItems = array();
-			foreach ($items as &$row) {
-				// Return only the item instead of a 2-dimensional array
-				if ($limit == 1 && $row['item_type'] == $itemType && $row[$column] == $item) {
-					if ($format == self::FORMAT_NONE) {
-						return $row;
-					} else {
-						break;
-					}
-				}
-				// Check if this is a collection of the requested item type
-				if ($includeCollections && $collectionTypes && in_array($row['item_type'], $collectionTypes)) {
-					if (($collectionBackend = self::getBackend($row['item_type'])) && $collectionBackend instanceof Share_Backend_Collection) {
-						// Collections can be inside collections, check if the item is a collection
-						if (isset($item) && $row['item_type'] == $itemType && $row[$column] == $item) {
-							$collectionItems[] = $row;
-						} else {
-							$collection = array();
-							$collection['item_type'] = $row['item_type'];
-							if ($row['item_type'] == 'file' || $row['item_type'] == 'folder') {
-								$collection['path'] = basename($row['path']);
-							}
-							$row['collection'] = $collection;
-							// Fetch all of the children sources
-							$children = $collectionBackend->getChildren($row[$column]);
-							foreach ($children as $child) {
-								$childItem = $row;
-								$childItem['item_type'] = $itemType;
-								if ($row['item_type'] != 'file' && $row['item_type'] != 'folder') {
-									$childItem['item_source'] = $child['source'];
-									$childItem['item_target'] = $child['target'];
-								}
-								if ($backend instanceof Share_Backend_File_Dependent) {
-									if ($row['item_type'] == 'file' || $row['item_type'] == 'folder') {
-										$childItem['file_source'] = $child['source'];
-									} else {
-										$childItem['file_source'] = \OC_FileCache::getId($child['file_path']);
-									}
-									$childItem['file_target'] = \OC\Files\Filesystem::normalizePath($child['file_path']);
-								}
-								if (isset($item)) {
-									if ($childItem[$column] == $item) {
-										// Return only the item instead of a 2-dimensional array
-										if ($limit == 1) {
-											if ($format == self::FORMAT_NONE) {
-												return $childItem;
-											} else {
-												// Unset the items array and break out of both loops
-												$items = array();
-												$items[] = $childItem;
-												break 2;
-											}
-										} else {
-											$collectionItems[] = $childItem;
-										}
-									}
-								} else {
-									$collectionItems[] = $childItem;
-								}
-							}
-						}
-					}
-					// Remove collection item
-					unset($items[$row['id']]);
-				}
-			}
-			if (!empty($collectionItems)) {
-				$items = array_merge($items, $collectionItems);
-			}
-			if ($format == self::FORMAT_NONE) {
-				return $items;
-			} else if ($format == self::FORMAT_STATUSES) {
-				$statuses = array();
-				// Switch column to path for files and folders, used for determining statuses inside of folders
-				if ($itemType == 'file' || $itemType == 'folder') {
-					$column = 'path';
-				}
-				foreach ($items as $item) {
-					if ($item['share_type'] == self::SHARE_TYPE_LINK) {
-						$statuses[$item[$column]] = true;
-					} else if (!isset($statuses[$item[$column]])) {
-						$statuses[$item[$column]] = false;
-					}
-				}
-				return $statuses;
-			} else {
-				return $backend->formatItems($items, $format, $parameters);
-			}
-		} else if ($limit == 1 || (isset($uidOwner) && isset($item))) {
-			return false;
-		}
-		return array();
-	}
-
-	/**
-	* @brief Put shared item into the database
-	* @param string Item type
-	* @param string Item source
-	* @param int SHARE_TYPE_USER, SHARE_TYPE_GROUP, or SHARE_TYPE_LINK
-	* @param string User or group the item is being shared with
-	* @param int CRUDS permissions
-	* @param bool|array Parent folder target (optional)
-	* @return bool Returns true on success or false on failure
-	*/
-	private static function put($itemType, $itemSource, $shareType, $shareWith, $uidOwner, $permissions, $parentFolder = null) {
-		$backend = self::getBackend($itemType);
-		// Check if this is a reshare
-		if ($checkReshare = self::getItemSharedWithBySource($itemType, $itemSource, self::FORMAT_NONE, null, true)) {
-			// Check if attempting to share back to owner
-			if ($checkReshare['uid_owner'] == $shareWith && $shareType == self::SHARE_TYPE_USER) {
-				$message = 'Sharing '.$itemSource.' failed, because the user '.$shareWith.' is the original sharer';
-				\OC_Log::write('OCP\Share', $message, \OC_Log::ERROR);
-				throw new \Exception($message);
-			}
-			// Check if share permissions is granted
-			if ((int)$checkReshare['permissions'] & self::PERMISSION_SHARE) {
-				if (~(int)$checkReshare['permissions'] & $permissions) {
-					$message = 'Sharing '.$itemSource.' failed, because the permissions exceed permissions granted to '.$uidOwner;
-					\OC_Log::write('OCP\Share', $message, \OC_Log::ERROR);
-					throw new \Exception($message);
-				} else {
-					// TODO Don't check if inside folder
-					$parent = $checkReshare['id'];
-					$itemSource = $checkReshare['item_source'];
-					$fileSource = $checkReshare['file_source'];
-					$suggestedItemTarget = $checkReshare['item_target'];
-					$suggestedFileTarget = $checkReshare['file_target'];
-					$filePath = $checkReshare['file_target'];
-				}
-			} else {
-				$message = 'Sharing '.$itemSource.' failed, because resharing is not allowed';
-				\OC_Log::write('OCP\Share', $message, \OC_Log::ERROR);
-				throw new \Exception($message);
-			}
-		} else {
-			$parent = null;
-			$suggestedItemTarget = null;
-			$suggestedFileTarget = null;
-			if (!$backend->isValidSource($itemSource, $uidOwner)) {
-				$message = 'Sharing '.$itemSource.' failed, because the sharing backend for '.$itemType.' could not find its source';
-				\OC_Log::write('OCP\Share', $message, \OC_Log::ERROR);
-				throw new \Exception($message);
-			}
-			$parent = null;
-			if ($backend instanceof Share_Backend_File_Dependent) {
-				$filePath = $backend->getFilePath($itemSource, $uidOwner);
-				if ($itemType == 'file' || $itemType == 'folder') {
-					$fileSource = $itemSource;
-				} else {
-					$fileSource = \OC_FileCache::getId($filePath);
-				}
-				if ($fileSource == -1) {
-					$message = 'Sharing '.$itemSource.' failed, because the file could not be found in the file cache';
-					\OC_Log::write('OCP\Share', $message, \OC_Log::ERROR);
-					throw new \Exception($message);
-				}
-			} else {
-				$filePath = null;
-				$fileSource = null;
-			}
-		}
-		$query = \OC_DB::prepare('INSERT INTO `*PREFIX*share` (`item_type`, `item_source`, `item_target`, `parent`, `share_type`, `share_with`, `uid_owner`, `permissions`, `stime`, `file_source`, `file_target`) VALUES (?,?,?,?,?,?,?,?,?,?,?)');
-		// Share with a group
-		if ($shareType == self::SHARE_TYPE_GROUP) {
-			$groupItemTarget = self::generateTarget($itemType, $itemSource, $shareType, $shareWith['group'], $uidOwner, $suggestedItemTarget);
-			if (isset($fileSource)) {
-				if ($parentFolder) {
-					if ($parentFolder === true) {
-						$groupFileTarget = self::generateTarget('file', $filePath, $shareType, $shareWith['group'], $uidOwner, $suggestedFileTarget);
-						// Set group default file target for future use
-						$parentFolders[0]['folder'] = $groupFileTarget;
-					} else {
-						// Get group default file target
-						$groupFileTarget = $parentFolder[0]['folder'].$itemSource;
-						$parent = $parentFolder[0]['id'];
-					}
-				} else {
-					$groupFileTarget = self::generateTarget('file', $filePath, $shareType, $shareWith['group'], $uidOwner, $suggestedFileTarget);
-				}
-			} else {
-				$groupFileTarget = null;
-			}
-			$query->execute(array($itemType, $itemSource, $groupItemTarget, $parent, $shareType, $shareWith['group'], $uidOwner, $permissions, time(), $fileSource, $groupFileTarget));
-			// Save this id, any extra rows for this group share will need to reference it
-			$parent = \OC_DB::insertid('*PREFIX*share');
-			// Loop through all users of this group in case we need to add an extra row
-			foreach ($shareWith['users'] as $uid) {
-				$itemTarget = self::generateTarget($itemType, $itemSource, self::SHARE_TYPE_USER, $uid, $uidOwner, $suggestedItemTarget, $parent);
-				if (isset($fileSource)) {
-					if ($parentFolder) {
-						if ($parentFolder === true) {
-							$fileTarget = self::generateTarget('file', $filePath, self::SHARE_TYPE_USER, $uid, $uidOwner, $suggestedFileTarget, $parent);
-							if ($fileTarget != $groupFileTarget) {
-								$parentFolders[$uid]['folder'] = $fileTarget;
-							}
-						} else if (isset($parentFolder[$uid])) {
-							$fileTarget = $parentFolder[$uid]['folder'].$itemSource;
-							$parent = $parentFolder[$uid]['id'];
-						}
-					} else {
-						$fileTarget = self::generateTarget('file', $filePath, self::SHARE_TYPE_USER, $uid, $uidOwner, $suggestedFileTarget, $parent);
-					}
-				} else {
-					$fileTarget = null;
-				}
-				// Insert an extra row for the group share if the item or file target is unique for this user
-				if ($itemTarget != $groupItemTarget || (isset($fileSource) && $fileTarget != $groupFileTarget)) {
-					$query->execute(array($itemType, $itemSource, $itemTarget, $parent, self::$shareTypeGroupUserUnique, $uid, $uidOwner, $permissions, time(), $fileSource, $fileTarget));
-					\OC_DB::insertid('*PREFIX*share');
-				}
-			}
-			if ($parentFolder === true) {
-				// Return parent folders to preserve file target paths for potential children
-				return $parentFolders;
-			}
-		} else {
-			$itemTarget = self::generateTarget($itemType, $itemSource, $shareType, $shareWith, $uidOwner, $suggestedItemTarget);
-			if (isset($fileSource)) {
-				if ($parentFolder) {
-					if ($parentFolder === true) {
-						$fileTarget = self::generateTarget('file', $filePath, $shareType, $shareWith, $uidOwner, $suggestedFileTarget);
-						$parentFolders['folder'] = $fileTarget;
-					} else {
-						$fileTarget = $parentFolder['folder'].$itemSource;
-						$parent = $parentFolder['id'];
-					}
-				} else {
-					$fileTarget = self::generateTarget('file', $filePath, $shareType, $shareWith, $uidOwner, $suggestedFileTarget);
-				}
-			} else {
-				$fileTarget = null;
-			}
-			$query->execute(array($itemType, $itemSource, $itemTarget, $parent, $shareType, $shareWith, $uidOwner, $permissions, time(), $fileSource, $fileTarget));
-			$id = \OC_DB::insertid('*PREFIX*share');
-			if ($parentFolder === true) {
-				$parentFolders['id'] = $id;
-				// Return parent folder to preserve file target paths for potential children
-				return $parentFolders;
-			}
-		}
-		return true;
-	}
-
-	/**
-	* @brief Generate a unique target for the item
-	* @param string Item type
-	* @param string Item source
-	* @param int SHARE_TYPE_USER, SHARE_TYPE_GROUP, or SHARE_TYPE_LINK
-	* @param string User or group the item is being shared with
-	* @param string The suggested target originating from a reshare (optional)
-	* @param int The id of the parent group share (optional)
-	* @return string Item target
-	*/
-	private static function generateTarget($itemType, $itemSource, $shareType, $shareWith, $uidOwner, $suggestedTarget = null, $groupParent = null) {
-		$backend = self::getBackend($itemType);
-		if ($shareType == self::SHARE_TYPE_LINK) {
-			if (isset($suggestedTarget)) {
-				return $suggestedTarget;
-			}
-			return $backend->generateTarget($itemSource, false);
-		} else {
-			if ($itemType == 'file' || $itemType == 'folder') {
-				$column = 'file_target';
-				$columnSource = 'file_source';
-			} else {
-				$column = 'item_target';
-				$columnSource = 'item_source';
-			}
-			if ($shareType == self::SHARE_TYPE_USER) {
-				// Share with is a user, so set share type to user and groups
-				$shareType = self::$shareTypeUserAndGroups;
-				$userAndGroups = array_merge(array($shareWith), \OC_Group::getUserGroups($shareWith));
-			} else {
-				$userAndGroups = false;
-			}
-			$exclude = null;
-			// Backend has 3 opportunities to generate a unique target
-			for ($i = 0; $i < 2; $i++) {
-				// Check if suggested target exists first
-				if ($i == 0 && isset($suggestedTarget)) {
-					$target = $suggestedTarget;
-				} else {
-					if ($shareType == self::SHARE_TYPE_GROUP) {
-						$target = $backend->generateTarget($itemSource, false, $exclude);
-					} else {
-						$target = $backend->generateTarget($itemSource, $shareWith, $exclude);
-					}
-					if (is_array($exclude) && in_array($target, $exclude)) {
-						break;
-					}
-				}
-				// Check if target already exists
-				$checkTarget = self::getItems($itemType, $target, $shareType, $shareWith);
-				if (!empty($checkTarget)) {
-					foreach ($checkTarget as $item) {
-						// Skip item if it is the group parent row
-						if (isset($groupParent) && $item['id'] == $groupParent) {
-							if (count($checkTarget) == 1) {
-								return $target;
-							} else {
-								continue;
-							}
-						}
-						if ($item['uid_owner'] == $uidOwner) {
-							if ($itemType == 'file' || $itemType == 'folder') {
-								if ($item['file_source'] == \OC_FileCache::getId($itemSource)) {
-									return $target;
-								}
-							} else if ($item['item_source'] == $itemSource) {
-								return $target;
-							}
-						}
-					}
-					if (!isset($exclude)) {
-						$exclude = array();
-					}
-					// Find similar targets to improve backend's chances to generate a unqiue target
-					if ($userAndGroups) {
-						if ($column == 'file_target') {
-							$checkTargets = \OC_DB::prepare('SELECT `'.$column.'` FROM `*PREFIX*share` WHERE `item_type` IN (\'file\', \'folder\') AND `share_type` IN (?,?,?) AND `share_with` IN (\''.implode('\',\'', $userAndGroups).'\')');
-							$result = $checkTargets->execute(array(self::SHARE_TYPE_USER, self::SHARE_TYPE_GROUP, self::$shareTypeGroupUserUnique));
-						} else {
-							$checkTargets = \OC_DB::prepare('SELECT `'.$column.'` FROM `*PREFIX*share` WHERE `item_type` = ? AND `share_type` IN (?,?,?) AND `share_with` IN (\''.implode('\',\'', $userAndGroups).'\')');
-							$result = $checkTargets->execute(array($itemType, self::SHARE_TYPE_USER, self::SHARE_TYPE_GROUP, self::$shareTypeGroupUserUnique));
-						}
-					} else {
-						if ($column == 'file_target') {
-							$checkTargets = \OC_DB::prepare('SELECT `'.$column.'` FROM `*PREFIX*share` WHERE `item_type` IN (\'file\', \'folder\') AND `share_type` = ? AND `share_with` = ?');
-							$result = $checkTargets->execute(array(self::SHARE_TYPE_GROUP, $shareWith));
-						} else {
-							$checkTargets = \OC_DB::prepare('SELECT `'.$column.'` FROM `*PREFIX*share` WHERE `item_type` = ? AND `share_type` = ? AND `share_with` = ?');
-							$result = $checkTargets->execute(array($itemType, self::SHARE_TYPE_GROUP, $shareWith));
-						}
-					}
-					while ($row = $result->fetchRow()) {
-						$exclude[] = $row[$column];
-					}
-				} else {
-					return $target;
-				}
-			}
-		}
-		$message = 'Sharing backend registered for '.$itemType.' did not generate a unique target for '.$itemSource;
-		\OC_Log::write('OCP\Share', $message, \OC_Log::ERROR);
-		throw new \Exception($message);
-	}
-
-	/**
-	* @brief Delete all reshares of an item
-	* @param int Id of item to delete
-	* @param bool If true, exclude the parent from the delete (optional)
-	* @param string The user that the parent was shared with (optinal)
-	*/
-	private static function delete($parent, $excludeParent = false, $uidOwner = null) {
-		$ids = array($parent);
-		$parents = array($parent);
-		while (!empty($parents)) {
-			$parents = "'".implode("','", $parents)."'";
-			// Check the owner on the first search of reshares, useful for finding and deleting the reshares by a single user of a group share
-			if (count($ids) == 1 && isset($uidOwner)) {
-				$query = \OC_DB::prepare('SELECT `id`, `uid_owner`, `item_type`, `item_target`, `parent` FROM `*PREFIX*share` WHERE `parent` IN ('.$parents.') AND `uid_owner` = ?');
-				$result = $query->execute(array($uidOwner));
-			} else {
-				$query = \OC_DB::prepare('SELECT `id`, `item_type`, `item_target`, `parent`, `uid_owner` FROM `*PREFIX*share` WHERE `parent` IN ('.$parents.')');
-				$result = $query->execute();
-			}
-			// Reset parents array, only go through loop again if items are found
-			$parents = array();
-			while ($item = $result->fetchRow()) {
-				// Search for a duplicate parent share, this occurs when an item is shared to the same user through a group and user or the same item is shared by different users
-				$userAndGroups = array_merge(array($item['uid_owner']), \OC_Group::getUserGroups($item['uid_owner']));
-				$query = \OC_DB::prepare('SELECT `id`, `permissions` FROM `*PREFIX*share` WHERE `item_type` = ? AND `item_target` = ? AND `share_type` IN (?,?,?) AND `share_with` IN (\''.implode('\',\'', $userAndGroups).'\') AND `uid_owner` != ? AND `id` != ?');
-				$duplicateParent = $query->execute(array($item['item_type'], $item['item_target'], self::SHARE_TYPE_USER, self::SHARE_TYPE_GROUP, self::$shareTypeGroupUserUnique, $item['uid_owner'], $item['parent']))->fetchRow();
-				if ($duplicateParent) {
-					// Change the parent to the other item id if share permission is granted
-					if ($duplicateParent['permissions'] & self::PERMISSION_SHARE) {
-						$query = \OC_DB::prepare('UPDATE `*PREFIX*share` SET `parent` = ? WHERE `id` = ?');
-						$query->execute(array($duplicateParent['id'], $item['id']));
-						continue;
-					}
-				}
-				$ids[] = $item['id'];
-				$parents[] = $item['id'];
-			}
-		}
-		if ($excludeParent) {
-			unset($ids[0]);
-		}
-		if (!empty($ids)) {
-			$ids = "'".implode("','", $ids)."'";
-			$query = \OC_DB::prepare('DELETE FROM `*PREFIX*share` WHERE `id` IN ('.$ids.')');
-			$query->execute();
-		}
-	}
-
-	/**
-	* Hook Listeners
-	*/
-
-	public static function post_deleteUser($arguments) {
-		// Delete any items shared with the deleted user
-		$query = \OC_DB::prepare('DELETE FROM `*PREFIX*share` WHERE `share_with` = ? AND `share_type` = ? OR `share_type` = ?');
-		$result = $query->execute(array($arguments['uid'], self::SHARE_TYPE_USER, self::$shareTypeGroupUserUnique));
-		// Delete any items the deleted user shared
-		$query = \OC_DB::prepare('SELECT `id` FROM `*PREFIX*share` WHERE `uid_owner` = ?');
-		$result = $query->execute(array($arguments['uid']));
-		while ($item = $result->fetchRow()) {
-			self::delete($item['id']);
-		}
-	}
-
-	public static function post_addToGroup($arguments) {
-		// Find the group shares and check if the user needs a unique target
-		$query = \OC_DB::prepare('SELECT * FROM `*PREFIX*share` WHERE `share_type` = ? AND `share_with` = ?');
-		$result = $query->execute(array(self::SHARE_TYPE_GROUP, $arguments['gid']));
-		$query = \OC_DB::prepare('INSERT INTO `*PREFIX*share` (`item_type`, `item_source`, `item_target`, `parent`, `share_type`, `share_with`, `uid_owner`, `permissions`, `stime`, `file_source`, `file_target`) VALUES (?,?,?,?,?,?,?,?,?,?,?)');
-		while ($item = $result->fetchRow()) {
-			if ($item['item_type'] == 'file' || $item['item_type'] == 'file') {
-				$itemTarget = null;
-			} else {
-				$itemTarget = self::generateTarget($item['item_type'], $item['item_source'], self::SHARE_TYPE_USER, $arguments['uid'], $item['uid_owner'], $item['item_target'], $item['id']);
-			}
-			if (isset($item['file_source'])) {
-				$fileTarget = self::generateTarget($item['item_type'], $item['item_source'], self::SHARE_TYPE_USER, $arguments['uid'], $item['uid_owner'], $item['file_target'], $item['id']);
-			} else {
-				$fileTarget = null;
-			}
-			// Insert an extra row for the group share if the item or file target is unique for this user
-			if ($itemTarget != $item['item_target'] || $fileTarget != $item['file_target']) {
-				$query->execute(array($item['item_type'], $item['item_source'], $itemTarget, $item['id'], self::$shareTypeGroupUserUnique, $arguments['uid'], $item['uid_owner'], $item['permissions'], $item['stime'], $item['file_source'], $fileTarget));
-				\OC_DB::insertid('*PREFIX*share');
-			}
-		}
-	}
-
-	public static function post_removeFromGroup($arguments) {
-		// TODO Don't call if user deleted?
-		$query = \OC_DB::prepare('SELECT `id`, `share_type` FROM `*PREFIX*share` WHERE (`share_type` = ? AND `share_with` = ?) OR (`share_type` = ? AND `share_with` = ?)');
-		$result = $query->execute(array(self::SHARE_TYPE_GROUP, $arguments['gid'], self::$shareTypeGroupUserUnique, $arguments['uid']));
-		while ($item = $result->fetchRow()) {
-			if ($item['share_type'] == self::SHARE_TYPE_GROUP) {
-				// Delete all reshares by this user of the group share
-				self::delete($item['id'], true, $arguments['uid']);
-			} else {
-				self::delete($item['id']);
-			}
-		}
-	}
-
-	public static function post_deleteGroup($arguments) {
-		$query = \OC_DB::prepare('SELECT id FROM `*PREFIX*share` WHERE `share_type` = ? AND `share_with` = ?');
-		$result = $query->execute(array(self::SHARE_TYPE_GROUP, $arguments['gid']));
-		while ($item = $result->fetchRow()) {
-			self::delete($item['id']);
-		}
-	}
-
-}
-
-/**
-* Interface that apps must implement to share content.
-*/
-interface Share_Backend {
-
-	/**
-	* @brief Get the source of the item to be stored in the database
-	* @param string Item source
-	* @param string Owner of the item
-	* @return mixed|array|false Source
-	*
-	* Return an array if the item is file dependent, the array needs two keys: 'item' and 'file'
-	* Return false if the item does not exist for the user
-	*
-	* The formatItems() function will translate the source returned back into the item
-	*/
-	public function isValidSource($itemSource, $uidOwner);
-
-	/**
-	* @brief Get a unique name of the item for the specified user
-	* @param string Item source
-	* @param string|false User the item is being shared with
-	* @param array|null List of similar item names already existing as shared items
-	* @return string Target name
-	*
-	* This function needs to verify that the user does not already have an item with this name.
-	* If it does generate a new name e.g. name_#
-	*/
-	public function generateTarget($itemSource, $shareWith, $exclude = null);
-
-	/**
-	* @brief Converts the shared item sources back into the item in the specified format
-	* @param array Shared items
-	* @param int Format
-	* @return ?
-	*
-	* The items array is a 3-dimensional array with the item_source as the first key and the share id as the second key to an array with the share info.
-	* The key/value pairs included in the share info depend on the function originally called:
-	* If called by getItem(s)Shared: id, item_type, item, item_source, share_type, share_with, permissions, stime, file_source
-	* If called by getItem(s)SharedWith: id, item_type, item, item_source, item_target, share_type, share_with, permissions, stime, file_source, file_target
-	* This function allows the backend to control the output of shared items with custom formats.
-	* It is only called through calls to the public getItem(s)Shared(With) functions.
-	*/
-	public function formatItems($items, $format, $parameters = null);
-
-}
-
-/**
-* Interface for share backends that share content that is dependent on files.
-* Extends the Share_Backend interface.
-*/
-interface Share_Backend_File_Dependent extends Share_Backend {
-
-	/**
-	* @brief Get the file path of the item
-	* @param
-	* @param
-	* @return
-	*/
-	public function getFilePath($itemSource, $uidOwner);
-
-}
-
-/**
-* Interface for collections of of items implemented by another share backend.
-* Extends the Share_Backend interface.
-*/
-interface Share_Backend_Collection extends Share_Backend {
-
-	/**
-	* @brief Get the sources of the children of the item
-	* @param string Item source
-	* @return array Returns an array of children each inside an array with the keys: source, target, and file_path if applicable
-	*/
-	public function getChildren($itemSource);
-
-}
-=======
 <?php
 /**
 * ownCloud
@@ -2517,5 +1264,4 @@
 	*/
 	public function getChildren($itemSource);
 
-}
->>>>>>> 04824162
+}