--- conflicted
+++ resolved
@@ -1,10 +1,4 @@
 <?php $TRANSLATIONS = array(
-<<<<<<< HEAD
-"Application name not provided." => "Programnamn har inte angetts",
-"No category to add?" => "Ingen kategori att lägga till?",
-"This category already exists: " => "Denna kategori finns redan:",
-"Owncloud password reset" => "Owncloud lösenordsåterställning",
-=======
 "Application name not provided." => "Programnamn har inte angetts.",
 "No category to add?" => "Ingen kategori att lägga till?",
 "This category already exists: " => "Denna kategori finns redan:",
@@ -28,7 +22,6 @@
 "Ok" => "Ok",
 "No categories selected for deletion." => "Inga kategorier valda för radering.",
 "Error" => "Fel",
->>>>>>> 46d6fd15
 "ownCloud password reset" => "ownCloud lösenordsåterställning",
 "Use the following link to reset your password: {link}" => "Använd följande länk för att återställa lösenordet: {link}",
 "You will receive a link to reset your password via Email." => "Du får en länk att återställa ditt lösenord via e-post.",
