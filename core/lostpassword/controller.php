<?php
/**
 * Copyright (c) 2012 Bart Visscher <bartv@thisnet.nl>
 * This file is licensed under the Affero General Public License version 3 or
 * later.
 * See the COPYING-README file.
 */
namespace OC\Core\LostPassword;

class Controller {
	protected static function displayLostPasswordPage($error, $requested) {
		$isEncrypted = \OC_App::isEnabled('files_encryption');
		\OC_Template::printGuestPage('core/lostpassword', 'lostpassword',
			array('error' => $error,
				'requested' => $requested,
				'isEncrypted' => $isEncrypted));
	}
	
	protected static function displayResetPasswordPage($success, $args) {
		$route_args = array();
		$route_args['token'] = $args['token'];
		$route_args['user'] = $args['user'];
		\OC_Template::printGuestPage('core/lostpassword', 'resetpassword',
			array('success' => $success, 'args' => $route_args));
	}

	protected static function checkToken($user, $token) {
		return \OC_Preferences::getValue($user, 'owncloud', 'lostpassword') === hash('sha256', $token);
	}

	public static function index($args) {
		self::displayLostPasswordPage(false, false);
	}

	public static function sendEmail($args) {

		$isEncrypted = \OC_App::isEnabled('files_encryption');

		if(!$isEncrypted || isset($_POST['continue'])) {
			$continue = true;
		} else {
			$continue = false;
		}

<<<<<<< HEAD
		if (\OC_User::userExists($_POST['user']) && $continue) {
			$token = hash('sha256', \OC_Util::generate_random_bytes(30).\OC_Config::getValue('passwordsalt', ''));
			\OC_Preferences::setValue($_POST['user'], 'owncloud', 'lostpassword',
=======
		if (OC_User::userExists($_POST['user']) && $continue) {
			$token = hash('sha256', OC_Util::generateRandomBytes(30).OC_Config::getValue('passwordsalt', ''));
			OC_Preferences::setValue($_POST['user'], 'owncloud', 'lostpassword',
>>>>>>> 09187f3b
				hash('sha256', $token)); // Hash the token again to prevent timing attacks
			$email = \OC_Preferences::getValue($_POST['user'], 'settings', 'email', '');
			if (!empty($email)) {
				$link = \OC_Helper::linkToRoute('core_lostpassword_reset',
					array('user' => $_POST['user'], 'token' => $token));
				$link = \OC_Helper::makeURLAbsolute($link);

				$tmpl = new \OC_Template('core/lostpassword', 'email');
				$tmpl->assign('link', $link, false);
				$msg = $tmpl->fetchPage();
				$l = \OC_L10N::get('core');
				$from = \OCP\Util::getDefaultEmailAddress('lostpassword-noreply');
				try {
					$defaults = new \OC_Defaults();
					\OC_Mail::send($email, $_POST['user'], $l->t('%s password reset', array($defaults->getName())), $msg, $from, $defaults->getName());
				} catch (Exception $e) {
					\OC_Template::printErrorPage( 'A problem occurs during sending the e-mail please contact your administrator.');
				}
				self::displayLostPasswordPage(false, true);
			} else {
				self::displayLostPasswordPage(true, false);
			}
		} else {
			self::displayLostPasswordPage(true, false);
		}
	}

	public static function reset($args) {
		// Someone wants to reset their password:
		if(self::checkToken($args['user'], $args['token'])) {
			self::displayResetPasswordPage(false, $args);
		} else {
			// Someone lost their password
			self::displayLostPasswordPage(false, false);
		}
	}

	public static function resetPassword($args) {
		if (self::checkToken($args['user'], $args['token'])) {
			if (isset($_POST['password'])) {
				if (\OC_User::setPassword($args['user'], $_POST['password'])) {
					\OC_Preferences::deleteKey($args['user'], 'owncloud', 'lostpassword');
					\OC_User::unsetMagicInCookie();
					self::displayResetPasswordPage(true, $args);
				} else {
					self::displayResetPasswordPage(false, $args);
				}
			} else {
				self::reset($args);
			}
		} else {
			// Someone lost their password
			self::displayLostPasswordPage(false, false);
		}
	}
}<|MERGE_RESOLUTION|>--- conflicted
+++ resolved
@@ -42,15 +42,9 @@
 			$continue = false;
 		}
 
-<<<<<<< HEAD
 		if (\OC_User::userExists($_POST['user']) && $continue) {
-			$token = hash('sha256', \OC_Util::generate_random_bytes(30).\OC_Config::getValue('passwordsalt', ''));
+			$token = hash('sha256', \OC_Util::generateRandomBytes(30).\OC_Config::getValue('passwordsalt', ''));
 			\OC_Preferences::setValue($_POST['user'], 'owncloud', 'lostpassword',
-=======
-		if (OC_User::userExists($_POST['user']) && $continue) {
-			$token = hash('sha256', OC_Util::generateRandomBytes(30).OC_Config::getValue('passwordsalt', ''));
-			OC_Preferences::setValue($_POST['user'], 'owncloud', 'lostpassword',
->>>>>>> 09187f3b
 				hash('sha256', $token)); // Hash the token again to prevent timing attacks
 			$email = \OC_Preferences::getValue($_POST['user'], 'settings', 'email', '');
 			if (!empty($email)) {
