--- conflicted
+++ resolved
@@ -140,11 +140,7 @@
 		<tr>
 			<td <?php if ($_['shareAPIEnabled'] === 'no') print_unescaped('style="display:none"');?>>
 				<input type="checkbox" name="shareapi_allow_links" id="allowLinks"
-<<<<<<< HEAD
-				       value="1" <?php if ($_['allowLinks'] == 'yes') print_unescaped('checked="checked"'); ?> />
-=======
 					   value="1" <?php if ($_['allowLinks'] === 'yes') print_unescaped('checked="checked"'); ?> />
->>>>>>> 342a54bf
 				<label for="allowLinks"><?php p($l->t('Allow links'));?></label><br/>
 				<em><?php p($l->t('Allow users to share items to the public with links')); ?></em>
 			</td>
